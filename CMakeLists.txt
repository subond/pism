--- conflicted
+++ resolved
@@ -174,11 +174,7 @@
 endif()
 
 add_custom_target (etags
-<<<<<<< HEAD
   COMMAND find -E . -regex ".*\\.(c|cc|h|hh)" | xargs etags --class-qualify --no-defines
-=======
-  COMMAND find . -regex ".*\\.(c|cc|h|hh)" | xargs etags --class-qualify --no-defines
->>>>>>> dd4eaf92
   WORKING_DIRECTORY ${Pism_SOURCE_DIR}
   VERBATIM
 )
