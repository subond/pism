--- conflicted
+++ resolved
@@ -126,19 +126,12 @@
   // We need a buffer for the local data, but node 0 needs to have as much
   // storage as the node with the largest block (which may be anywhere), hence
   // we perform a reduce so that node 0 has the maximum value.
-<<<<<<< HEAD
   a_len = count[X] * count[Y] * std::max(count[Z], 1u);
-  int my_a_len = a_len, max_a_len = a_len;
-  MPI_Reduce(&my_a_len, &max_a_len, 1, MPI_INT, MPI_MAX, 0, com);
-  a_len = max_a_len;
-=======
-  a_len = count[X] * count[Y] * PetscMax(count[Z], 1);
   int my_a_len = a_len, mpi_a_len = a_len;
   // MPI_Reduce takes a pointer to int and a_len is an unsigned int,
   // so we create a copy with the type int.
   MPI_Reduce(&my_a_len, &(mpi_a_len), 1, MPI_INT, MPI_MAX, 0, com);
   a_len = (unsigned int)mpi_a_len;
->>>>>>> 2a45f945
   PetscMalloc(a_len * sizeof(double), &(a));
   // FIXME: we need error checking here
 
