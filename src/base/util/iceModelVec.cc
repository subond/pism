// Copyright (C) 2008--2012 Ed Bueler, Constantine Khroulev, and David Maxwell
//
// This file is part of PISM.
//
// PISM is free software; you can redistribute it and/or modify it under the
// terms of the GNU General Public License as published by the Free Software
// Foundation; either version 2 of the License, or (at your option) any later
// version.
//
// PISM is distributed in the hope that it will be useful, but WITHOUT ANY
// WARRANTY; without even the implied warranty of MERCHANTABILITY or FITNESS
// FOR A PARTICULAR PURPOSE.  See the GNU General Public License for more
// details.
//
// You should have received a copy of the GNU General Public License
// along with PISM; if not, write to the Free Software
// Foundation, Inc., 51 Franklin St, Fifth Floor, Boston, MA  02110-1301  USA

#include "pism_const.hh"
#include "iceModelVec.hh"
#include "PIO.hh"
#include "PISMTime.hh"
#include "IceGrid.hh"
#include "LocalInterpCtx.hh"

IceModelVec::IceModelVec() {
  access_counter = 0;
  array = PETSC_NULL;

  da = PETSC_NULL;
  da_stencil_width = 1;
  dof = 1;			// default
  begin_end_access_use_dof = true;

  grid = PETSC_NULL;

  localp = true;

  map_viewers = new map<string,PetscViewer>;

  n_levels = 1;
  name = "unintialized variable";

  vars.resize(dof);
  reset_attrs(0);

  shallow_copy = false;
  state_counter = 0;

  v = PETSC_NULL;

  zlevels.resize(1);
  zlevels[0] = 0.0;
}

//! Creates a shallow copy of an \c IceModelVec.
/*!
  No data is copied to the new IceModelVec.

  The difference is that such a copy will not free the memory when de-allocated
  (by "delete" or of it goes out of scope).
 */
IceModelVec::IceModelVec(const IceModelVec &other) {
  access_counter = other.access_counter;
  array = other.array;

  da_stencil_width = other.da_stencil_width;
  dof = other.dof;
<<<<<<< HEAD
  da = other.da;
=======
  begin_end_access_use_dof = other.begin_end_access_use_dof;
>>>>>>> 15c7400d

  grid = other.grid;

  localp = other.localp;

  map_viewers = other.map_viewers;

  n_levels = other.n_levels;
  name = other.name;

  output_data_type = other.output_data_type;

  report_range = other.report_range;

  shallow_copy = true;
  state_counter = other.state_counter;

  time_independent = other.time_independent;

  v = other.v;
  vars = other.vars;

  write_in_glaciological_units = other.write_in_glaciological_units;

  zlevels = other.zlevels;
}

//! \brief Get the object state counter.
/*!
 * This method returns the "revision number" of an IceModelVec.
 *
 * It can be used to determine it a field was updated and if a certain
 * computation needs to be re-done. One example is computing the smoothed bed
 * for the SIA computation, which is only necessary if the bed deformation code
 * fired.
 *
 * See also inc_state_counter().
 */
int IceModelVec::get_state_counter() const {
  return state_counter;
}

//! \brief Increment the object state counter.
/*!
 * See the documentation of get_state_counter(). This method is the \b only way
 * to increment the state counter. It is \b not modified or automatically
 * updated.
 */
void IceModelVec::inc_state_counter() {
  state_counter++;
}

IceModelVec::~IceModelVec() {
  // Only destroy the IceModelVec if it is not a shallow copy:
  if (!shallow_copy) destroy();
}

//! Returns true if create() was called and false otherwise.
bool IceModelVec::was_created() {
  return (v != PETSC_NULL);
}

//! Returns the grid type of an IceModelVec. (This is the way to figure out if an IceModelVec is 2D or 3D).
int IceModelVec::get_ndims() {
  if (zlevels.size() > 1) return 3;

  return 2;
}

//! \brief De-allocates an IceModelVec object.
PetscErrorCode  IceModelVec::destroy() {
  PetscErrorCode ierr;

  if (v != PETSC_NULL) {
    ierr = VecDestroy(&v); CHKERRQ(ierr);
    v = PETSC_NULL;
  }

  // map-plane viewers:
  if (map_viewers != NULL) {
    map<string,PetscViewer>::iterator i;
    for (i = (*map_viewers).begin(); i != (*map_viewers).end(); ++i) {
      if ((*i).second != PETSC_NULL) {
	ierr = PetscViewerDestroy(&(*i).second); CHKERRQ(ierr);
      }
    }
    delete map_viewers;
    map_viewers = NULL;
  }

#if (PISM_DEBUG==1)
  if (access_counter != 0)
    SETERRQ(grid->com, 1, "begin_access() and end_access() calls are not matched (access_counter != 0)");
#endif

  return 0;
}

//! Result: min <- min(v[j]), max <- max(v[j]).
/*!
PETSc manual correctly says "VecMin and VecMax are collective on Vec" but
GlobalMax,GlobalMin \e are needed, when localp==true, to get correct
values because Vecs created with DACreateLocalVector() are of type
VECSEQ and not VECMPI.  See src/trypetsc/localVecMax.c.
 */
PetscErrorCode IceModelVec::range(PetscReal &min, PetscReal &max) {
  PetscReal my_min, my_max, gmin, gmax;
  PetscErrorCode ierr;
  ierr = checkAllocated(); CHKERRQ(ierr);

  ierr = VecMin(v, PETSC_NULL, &my_min); CHKERRQ(ierr);
  ierr = VecMax(v, PETSC_NULL, &my_max); CHKERRQ(ierr);

  if (localp) {
    // needs a reduce operation; use PISMGlobalMax;
    ierr = PISMGlobalMin(&my_min, &gmin, grid->com); CHKERRQ(ierr);
    ierr = PISMGlobalMax(&my_max, &gmax, grid->com); CHKERRQ(ierr);
    min = gmin;
    max = gmax;
  } else {
    min = my_min;
    max = my_max;
  }
  return 0;
}


//! Computes the norm of an IceModelVec by calling PETSc VecNorm.
/*!
See comment for range(); because local Vecs are VECSEQ, needs a reduce operation.
See src/trypetsc/localVecMax.c.

\note This method works for all IceModelVecs, including ones with dof > 1. You might want to use norm_all() for IceModelVec2Stag, though.
 */
PetscErrorCode IceModelVec::norm(NormType n, PetscReal &out) {
  PetscErrorCode ierr;
  PetscReal my_norm, gnorm;
  ierr = checkAllocated(); CHKERRQ(ierr);

  ierr = VecNorm(v, n, &my_norm); CHKERRQ(ierr);

  if (localp) {
    // needs a reduce operation; use PISMGlobalMax if NORM_INFINITY,
    //   otherwise PISMGlobalSum; carefully in NORM_2 case
    if (n == NORM_1_AND_2) {
      SETERRQ1(grid->com, 1,
         "IceModelVec::norm(...): NORM_1_AND_2 not implemented (called as %s.norm(...))\n",
         name.c_str());
    } else if (n == NORM_1) {
      ierr = PISMGlobalSum(&my_norm, &gnorm, grid->com); CHKERRQ(ierr);
    } else if (n == NORM_2) {
      my_norm = PetscSqr(my_norm);  // undo sqrt in VecNorm before sum
      ierr = PISMGlobalSum(&my_norm, &gnorm, grid->com); CHKERRQ(ierr);
      gnorm = sqrt(gnorm);
    } else if (n == NORM_INFINITY) {
      ierr = PISMGlobalMax(&my_norm, &gnorm, grid->com); CHKERRQ(ierr);
    } else {
      SETERRQ1(grid->com, 2, "IceModelVec::norm(...): unknown NormType (called as %s.norm(...))\n",
         name.c_str());
    }
    out = gnorm;
  } else {
    out = my_norm;
  }
  return 0;
}


//! Result: v <- sqrt(v), elementwise.  Calls VecSqrt(v).
/*!
Name avoids clash with sqrt() in math.h.
 */
PetscErrorCode IceModelVec::squareroot() {
  PetscErrorCode ierr;
  ierr = checkAllocated(); CHKERRQ(ierr);

  ierr = VecSqrtAbs(v); CHKERRQ(ierr);
  return 0;
}


//! Result: v <- v + alpha * x. Calls VecAXPY.
PetscErrorCode IceModelVec::add(PetscScalar alpha, IceModelVec &x) {
  PetscErrorCode ierr;
  ierr = checkAllocated(); CHKERRQ(ierr);
  ierr = x.checkAllocated(); CHKERRQ(ierr);
  ierr = checkCompatibility("add", x); CHKERRQ(ierr);

  ierr = VecAXPY(v, alpha, x.v); CHKERRQ(ierr);
  return 0;
}

//! Result: result <- v + alpha * x. Calls VecWAXPY.
PetscErrorCode IceModelVec::add(PetscScalar alpha, IceModelVec &x, IceModelVec &result) {
  PetscErrorCode ierr;
  ierr = checkAllocated(); CHKERRQ(ierr);
  ierr = x.checkAllocated(); CHKERRQ(ierr);
  ierr = result.checkAllocated(); CHKERRQ(ierr);
  ierr = checkCompatibility("add", x); CHKERRQ(ierr);
  ierr = checkCompatibility("add", result); CHKERRQ(ierr);

  ierr = VecWAXPY(result.v, alpha, x.v, v); CHKERRQ(ierr);
  return 0;
}

//! Result: v[j] <- v[j] + alpha for all j. Calls VecShift.
PetscErrorCode IceModelVec::shift(PetscScalar alpha) {
  PetscErrorCode ierr;
  ierr = checkAllocated(); CHKERRQ(ierr);

  ierr = VecShift(v, alpha); CHKERRQ(ierr);
  return 0;
}

//! Result: v <- v * alpha. Calls VecScale.
PetscErrorCode IceModelVec::scale(PetscScalar alpha) {
  PetscErrorCode ierr;
  ierr = checkAllocated(); CHKERRQ(ierr);

  ierr = VecScale(v, alpha); CHKERRQ(ierr);
  return 0;
}

//! Result: result <- v .* x.  Calls VecPointwiseMult.
PetscErrorCode  IceModelVec::multiply_by(IceModelVec &x, IceModelVec &result) {
  PetscErrorCode ierr;
  ierr = checkAllocated(); CHKERRQ(ierr);
  ierr = x.checkAllocated(); CHKERRQ(ierr);
  ierr = checkCompatibility("multiply_by", x); CHKERRQ(ierr);
  ierr = checkCompatibility("multiply_by", result); CHKERRQ(ierr);

  ierr = VecPointwiseMult(result.v, v, x.v); CHKERRQ(ierr);
  return 0;
}

//! Result: v <- v .* x.  Calls VecPointwiseMult.
PetscErrorCode  IceModelVec::multiply_by(IceModelVec &x) {
  PetscErrorCode ierr;
  ierr = checkAllocated(); CHKERRQ(ierr);
  ierr = x.checkAllocated(); CHKERRQ(ierr);
  ierr = checkCompatibility("multiply_by", x); CHKERRQ(ierr);

  ierr = VecPointwiseMult(v, v, x.v); CHKERRQ(ierr);
  return 0;
}

//! Copies v to a global vector 'destination'. Ghost points are discarded.
/*! This is potentially dangerous: make sure that \c destination has the same
    dimensions as the current IceModelVec.
 */
PetscErrorCode  IceModelVec::copy_to(Vec destination) {
  PetscErrorCode ierr;
  ierr = checkAllocated(); CHKERRQ(ierr);

  if (localp) {
    ierr = DMLocalToGlobalBegin(da, v, INSERT_VALUES, destination); CHKERRQ(ierr);
    ierr = DMLocalToGlobalEnd(da, v, INSERT_VALUES, destination); CHKERRQ(ierr);
  } else {
    ierr = VecCopy(v, destination); CHKERRQ(ierr);
  }
  return 0;
}

//! \brief Copies data from a Vec \c source to this IceModelVec. Updates ghost
//! points if necessary.
PetscErrorCode IceModelVec::copy_from(Vec source) {
  PetscErrorCode ierr;
  ierr = checkAllocated(); CHKERRQ(ierr);

  if (localp) {
    ierr =   DMGlobalToLocalBegin(da, source, INSERT_VALUES, v);  CHKERRQ(ierr);
    ierr =     DMGlobalToLocalEnd(da, source, INSERT_VALUES, v);  CHKERRQ(ierr);
  } else {
    ierr = VecCopy(source, v); CHKERRQ(ierr);
  }
  return 0;
}

//! Result: destination <- v.  Leaves metadata alone but copies values in Vec.  Uses VecCopy.
PetscErrorCode  IceModelVec::copy_to(IceModelVec &destination) {
  PetscErrorCode ierr;
  ierr = checkAllocated(); CHKERRQ(ierr);
  ierr = destination.checkAllocated(); CHKERRQ(ierr);
  ierr = checkCompatibility("copy_to", destination); CHKERRQ(ierr);

  ierr = VecCopy(v, destination.v); CHKERRQ(ierr);
  return 0;
}

//! Result: v <- source.  Leaves metadata alone but copies values in Vec.  Uses VecCopy.
PetscErrorCode  IceModelVec::copy_from(IceModelVec &source) {
  PetscErrorCode ierr;
  ierr = checkAllocated(); CHKERRQ(ierr);
  ierr = source.checkAllocated(); CHKERRQ(ierr);
  ierr = checkCompatibility("copy_from", source); CHKERRQ(ierr);

  ierr = VecCopy(source.v, v); CHKERRQ(ierr);
  return 0;
}

Vec IceModelVec::get_vec() {
  return v;
}

//! Sets the variable name to \c name and resets metadata.
PetscErrorCode  IceModelVec::set_name(string new_name, int N) {
  reset_attrs(N);

  if (N == 0)
    name = new_name;

  vars[N].short_name = new_name;

  return 0;
}

//! Sets the variable's various names without changing any other metadata
PetscErrorCode IceModelVec::rename(const string &short_name, const string &long_name,
                                   const string &standard_name, int N)
{
  if(!short_name.empty()){
    if (N == 0) name = short_name;
    vars[N].short_name = short_name;
  }

  if (!long_name.empty()) {
    vars[N].set_string("long_name", long_name);
  }

  if (!standard_name.empty()) {
    vars[N].set_string("standard_name", standard_name);
  }

  return 0;
}

//! Changes the variable's pism_intent.
PetscErrorCode  IceModelVec::set_intent(string pism_intent, int component)
{
  vars[component].set_string("pism_intent", pism_intent);
  return 0;
}

//! Sets the glaciological units of an IceModelVec.
/*!
This affects NCVariable::report_range() and IceModelVec::write().  In write(),
if IceModelVec::write_in_glaciological_units == true, then that variable is written
with a conversion to the glaciological units set here.
 */
PetscErrorCode  IceModelVec::set_glaciological_units(string my_units) {

  PetscErrorCode ierr;

  for (int j = 0; j < dof; ++j) {
   ierr = vars[j].set_glaciological_units(my_units); CHKERRQ(ierr);
  }

  return 0;
}

//! Resets most IceModelVec attributes.
PetscErrorCode IceModelVec::reset_attrs(int N) {

  time_independent = false;
  write_in_glaciological_units = false;
  report_range = true;
  output_data_type = PISM_DOUBLE;

  vars[N].reset();

  return 0;
}

//! Sets NetCDF attributes of an IceModelVec object.
/*! Call set_attrs("new pism_intent", "new long name", "new units", "") if a
  variable does not have a standard name. Similarly, by putting "" in an
  appropriate spot, it is possible tp leave long_name, units or pism_intent
  unmodified.

  If my_units != "", this also resets glaciological_units, so that they match
  internal units.
 */
PetscErrorCode IceModelVec::set_attrs(string my_pism_intent,
				      string my_long_name,
				      string my_units,
				      string my_standard_name,
				      int N) {

  if (!my_long_name.empty()) {
    vars[N].set_string("long_name", my_long_name);
  }

  if (!my_units.empty()) {
    PetscErrorCode ierr = vars[N].set_units(my_units); CHKERRQ(ierr);
  }

  if (!my_pism_intent.empty()) {
    vars[N].set_string("pism_intent", my_pism_intent);
  }

  if (!my_standard_name.empty()) {
    vars[N].set_string("standard_name", my_standard_name);
  }

  return 0;
}

//! \brief Get the interpolation context (grid information) for an input file.
/*!
 * Sets lic to NULL if the variable was not found.
 */
PetscErrorCode IceModelVec::get_interp_context(const PIO &nc, LocalInterpCtx* &lic) {
  PetscErrorCode ierr;
  bool exists, found_by_std_name;
  string name_found;

  ierr = nc.inq_var(vars[0].short_name, vars[0].get_string("standard_name"),
                    exists, name_found, found_by_std_name); CHKERRQ(ierr);

  if (exists == false) {
    lic = NULL;
  } else {
    grid_info gi;

    ierr = nc.inq_grid_info(name_found, gi); CHKERRQ(ierr);

    //! the *caller* is in charge of destroying lic
    lic = new LocalInterpCtx(gi, *grid, zlevels.front(), zlevels.back());
    if (lic == NULL)
      SETERRQ(grid->com, 1, "memory allocation failed");

  }

  return 0;
}


//! Gets an IceModelVec from a file \c nc, interpolating onto the current grid.
/*! Stops if the variable was not found and \c critical == true.
 */
PetscErrorCode IceModelVec::regrid(const PIO &nc, bool critical, int start) {
  PetscErrorCode ierr;
  Vec g;
  LocalInterpCtx *lic = NULL;

  if (getVerbosityLevel() > 3) {
    ierr = PetscPrintf(grid->com, "  Regridding %s...\n", name.c_str()); CHKERRQ(ierr);
  }

  ierr = get_interp_context(nc, lic); CHKERRQ(ierr);

  if (lic != NULL) {
    lic->start[0] = start;
    lic->report_range = report_range;
  }

  if (dof != 1)
    SETERRQ(grid->com, 1, "This method only supports IceModelVecs with dof == 1.");

  if (localp) {
    ierr = DMCreateGlobalVector(da, &g); CHKERRQ(ierr);

    ierr = vars[0].regrid(nc, lic, critical, false, 0.0, g); CHKERRQ(ierr);

    ierr = DMGlobalToLocalBegin(da, g, INSERT_VALUES, v); CHKERRQ(ierr);
    ierr = DMGlobalToLocalEnd(da, g, INSERT_VALUES, v); CHKERRQ(ierr);

    ierr = VecDestroy(&g); CHKERRQ(ierr);
  } else {
    ierr = vars[0].regrid(nc, lic, critical, false, 0.0, v); CHKERRQ(ierr);
  }

  delete lic;

  return 0;
}

//! Gets an IceModelVec from a file \c nc, interpolating onto the current grid.
/*! Sets all the values to \c default_value if the variable was not found.
 */
PetscErrorCode IceModelVec::regrid(const PIO &nc, PetscScalar default_value) {
  PetscErrorCode ierr;
  Vec g;
  LocalInterpCtx *lic = NULL;

  if (getVerbosityLevel() > 3) {
    ierr = PetscPrintf(grid->com, "  Regridding %s...\n", name.c_str()); CHKERRQ(ierr);
  }

  ierr = get_interp_context(nc, lic); CHKERRQ(ierr);

  if (lic != NULL) {
    lic->report_range = report_range;
  }

  if (dof != 1)
    SETERRQ(grid->com, 1, "This method only supports IceModelVecs with dof == 1.");

  if (localp) {
    ierr = DMCreateGlobalVector(da, &g); CHKERRQ(ierr);

    ierr = vars[0].regrid(nc, lic, false, true, default_value, g); CHKERRQ(ierr);

    ierr = DMGlobalToLocalBegin(da, g, INSERT_VALUES, v); CHKERRQ(ierr);
    ierr = DMGlobalToLocalEnd(da, g, INSERT_VALUES, v); CHKERRQ(ierr);

    ierr = VecDestroy(&g); CHKERRQ(ierr);
  } else {
    ierr = vars[0].regrid(nc, lic, false, true, default_value, v); CHKERRQ(ierr);
  }

  delete lic;

  return 0;
}

//! Reads appropriate NetCDF variable(s) into an IceModelVec.
PetscErrorCode IceModelVec::read(const PIO &nc, const unsigned int time) {
  PetscErrorCode ierr;
  Vec g;

  if (getVerbosityLevel() > 3) {
    ierr = PetscPrintf(grid->com, "  Reading %s...\n", name.c_str()); CHKERRQ(ierr);
  }

  if (dof != 1)
    SETERRQ(grid->com, 1, "This method only supports IceModelVecs with dof == 1.");

  if (localp) {
    ierr = DMCreateGlobalVector(da, &g); CHKERRQ(ierr);

    ierr = vars[0].read(nc, time, g); CHKERRQ(ierr);

    ierr = DMGlobalToLocalBegin(da, g, INSERT_VALUES, v); CHKERRQ(ierr);
    ierr = DMGlobalToLocalEnd(da, g, INSERT_VALUES, v); CHKERRQ(ierr);

    ierr = VecDestroy(&g); CHKERRQ(ierr);
  } else {
    ierr = vars[0].read(nc, time, v); CHKERRQ(ierr);
  }

  return 0;
}

//! \brief Define variables corresponding to an IceModelVec in a file opened using \c nc.
PetscErrorCode IceModelVec::define(const PIO &nc, PISM_IO_Type output_datatype) {
  PetscErrorCode ierr;

  for (int j = 0; j < dof; ++j) {
    vars[j].time_independent = time_independent;
    ierr = vars[j].define(nc, output_datatype, write_in_glaciological_units); CHKERRQ(ierr);
  }

  return 0;
}

//! \brief Read attributes from the corresponding variable in \c nc.
/*! Note that unline read() and regrid(), this method does not use the standard
  name to find the variable to read attributes from.
 */
PetscErrorCode IceModelVec::read_attributes(const PIO &nc, int N) {
  if (N < 0 || N >= dof)
    SETERRQ(grid->com, 1, "invalid N (>= dof)");

  PetscErrorCode ierr = vars[N].read_attributes(nc); CHKERRQ(ierr);

  return 0;
}

PetscErrorCode IceModelVec::read_attributes(string filename, int N) {
  PIO nc(*grid, "netcdf3");     // OK to use netcdf3
  PetscErrorCode ierr;

  ierr = nc.open(filename, PISM_NOWRITE); CHKERRQ(ierr);

  ierr = this->read_attributes(nc, N); CHKERRQ(ierr);

  ierr = nc.close(); CHKERRQ(ierr);

  return 0;
}


//! \brief Returns a copy of a NCSpatialVariable object containing metadata for
//! the compoment N.
NCSpatialVariable IceModelVec::get_metadata(int N) {
  if (N < 0 || N >= dof)
    return NCSpatialVariable();

  return vars[N];
}


//! \brief Copies metadata from a variable var into the N-th component of this
//! IceModelVec.
PetscErrorCode IceModelVec::set_metadata(NCSpatialVariable &var, int N) {

  if (N < 0 || N >= dof)
    SETERRQ(grid->com, 1, "invalid N (>= dof)");

  vars[N] = var;

  return 0;
}

//! Writes an IceModelVec to a NetCDF file using the default output data type.
PetscErrorCode IceModelVec::write(const PIO &nc) {
  PetscErrorCode ierr;

  ierr = write(nc, output_data_type); CHKERRQ(ierr);

  return 0;
}

//! Writes an IceModelVec to a NetCDF file.
PetscErrorCode IceModelVec::write(const PIO &nc, PISM_IO_Type nctype) {
  PetscErrorCode ierr;
  Vec g;

  if (getVerbosityLevel() > 3) {
    ierr = PetscPrintf(grid->com, "  Writing %s...\n", name.c_str()); CHKERRQ(ierr);
  }

  if (dof != 1)
    SETERRQ(grid->com, 1, "This method only supports IceModelVecs with dof == 1");

  vars[0].time_independent = time_independent;

  if (localp) {
    ierr = DMCreateGlobalVector(da, &g); CHKERRQ(ierr);
    ierr = DMLocalToGlobalBegin(da, v, INSERT_VALUES, g); CHKERRQ(ierr);
    ierr = DMLocalToGlobalEnd(da, v, INSERT_VALUES, g); CHKERRQ(ierr);

    ierr = vars[0].write(nc, nctype, write_in_glaciological_units, g); CHKERRQ(ierr);

    ierr = VecDestroy(&g); CHKERRQ(ierr);
  } else {
    ierr = vars[0].write(nc, nctype, write_in_glaciological_units, v); CHKERRQ(ierr);
  }

  return 0;
}

//! Dumps a variable to a file, overwriting this file's contents (for debugging).
PetscErrorCode IceModelVec::dump(const char filename[]) {
  PetscErrorCode ierr;
  PIO nc(*grid, grid->config.get_string("output_format"));

  // append = false, check_dimensions = true
  ierr = nc.open(filename, PISM_WRITE); CHKERRQ(ierr);
  ierr = nc.def_time(grid->config.get_string("time_dimension_name"),
                     grid->config.get_string("calendar"),
                     grid->time->units()); CHKERRQ(ierr);
  ierr = nc.append_time(grid->config.get_string("time_dimension_name"),
                        grid->time->current()); CHKERRQ(ierr);

  ierr = write(nc, PISM_DOUBLE); CHKERRQ(ierr);

  ierr = nc.close(); CHKERRQ(ierr);

  return 0;
}

//! Checks if an IceModelVec is allocated.  Terminates if not.
PetscErrorCode  IceModelVec::checkAllocated() {
#if (PISM_DEBUG==1)
  if (v == PETSC_NULL) {
    SETERRQ1(grid->com, 1,"IceModelVec ERROR: IceModelVec with name='%s' WAS NOT allocated\n",
             name.c_str());
  }
#endif
  return 0;
}

//! Checks if the access to the array is available.
PetscErrorCode  IceModelVec::checkHaveArray() {
#if (PISM_DEBUG==1)
  PetscErrorCode ierr;
  ierr = checkAllocated(); CHKERRQ(ierr);
  if (array == PETSC_NULL) {
    SETERRQ1(grid->com, 1,"array for IceModelVec with name='%s' not available\n"
               "  (REMEMBER TO RUN begin_access() before access and end_access() after access)\n",
               name.c_str());
  }
#endif
  return 0;
}

//! Checks if two IceModelVecs have compatible sizes, dimensions and numbers of degrees of freedom.
PetscErrorCode IceModelVec::checkCompatibility(const char* func, IceModelVec &other) {
  PetscErrorCode ierr;
  PetscInt X_size, Y_size;

  if (dof != other.dof) {
    SETERRQ1(grid->com, 1, "IceModelVec::%s(...): operands have different numbers of degrees of freedom",
	     func);
  }

  ierr = VecGetSize(v, &X_size); CHKERRQ(ierr);
  ierr = VecGetSize(other.v, &Y_size); CHKERRQ(ierr);
  if (X_size != Y_size) {
    SETERRQ4(grid->com, 1, "IceModelVec::%s(...): incompatible Vec sizes (called as %s.%s(%s))\n",
	     func, name.c_str(), func, other.name.c_str());
  }


  return 0;
}

//! Checks if an IceModelVec is allocated and calls DAVecGetArray.
PetscErrorCode  IceModelVec::begin_access() {
  PetscErrorCode ierr;
#if (PISM_DEBUG==1)
  ierr = checkAllocated(); CHKERRQ(ierr);

  if (access_counter < 0)
    SETERRQ(grid->com, 1, "IceModelVec::begin_access(): access_counter < 0");
#endif

  if (access_counter == 0) {

    if (begin_end_access_use_dof == true) {
      ierr = DMDAVecGetArrayDOF(da, v, &array); CHKERRQ(ierr);
    } else {
      ierr = DMDAVecGetArray(da, v, &array); CHKERRQ(ierr);
    }
  }

  access_counter++;

  return 0;
}

//! Checks if an IceModelVec is allocated and calls DAVecRestoreArray.
PetscErrorCode  IceModelVec::end_access() {
  PetscErrorCode ierr;
#if (PISM_DEBUG==1)
  ierr = checkAllocated(); CHKERRQ(ierr);

  if (array == NULL)
    SETERRQ(grid->com, 1, "IceModelVec::end_access(): a == NULL (looks like begin_acces() was not called)");

  if (access_counter < 0)
    SETERRQ(grid->com, 1, "IceModelVec::end_access(): access_counter < 0");
#endif

  access_counter--;
  if (access_counter == 0) {
    if (begin_end_access_use_dof == true) {
      ierr = DMDAVecRestoreArrayDOF(da, v, &array);
      CHKERRQ(ierr);
    } else {
      ierr = DMDAVecRestoreArray(da, v, &array); CHKERRQ(ierr);
    }
    array = NULL;
  }

  return 0;
}

//! Starts the communication of ghost points.
PetscErrorCode  IceModelVec::beginGhostComm() {
  PetscErrorCode ierr;
  if (!localp) {
    SETERRQ1(grid->com, 1,"makes no sense to communicate ghosts for GLOBAL IceModelVec! (has name='%s')\n",
               name.c_str());
  }
  ierr = checkAllocated(); CHKERRQ(ierr);
  ierr = DMDALocalToLocalBegin(da, v, INSERT_VALUES, v);  CHKERRQ(ierr);
  return 0;
}

//! Ends the communication of ghost points.
PetscErrorCode  IceModelVec::endGhostComm() {
  PetscErrorCode ierr;
  if (!localp) {
    SETERRQ1(grid->com, 1,"makes no sense to communicate ghosts for GLOBAL IceModelVec! (has name='%s')\n",
               name.c_str());
  }
  ierr = checkAllocated(); CHKERRQ(ierr);
  ierr = DMDALocalToLocalEnd(da, v, INSERT_VALUES, v); CHKERRQ(ierr);
  return 0;
}

//! Starts the communication of ghost points to IceModelVec destination.
PetscErrorCode  IceModelVec::beginGhostComm(IceModelVec &destination) {
  PetscErrorCode ierr;

  ierr = checkAllocated(); CHKERRQ(ierr);

  if (localp && destination.localp) {
    ierr = DMDALocalToLocalBegin(da, v, INSERT_VALUES, destination.v);  CHKERRQ(ierr);
    return 0;
  }

  if (localp && destination.localp == false) {
    ierr = DMLocalToGlobalBegin(da, v, INSERT_VALUES, destination.v);  CHKERRQ(ierr);
    return 0;
  }

  if (localp == false && destination.localp) {
    ierr = DMGlobalToLocalBegin(da, v, INSERT_VALUES, destination.v);  CHKERRQ(ierr);
    return 0;
  }

  if (localp == false && destination.localp == false) {
    SETERRQ1(grid->com, 1, "makes no sense to communicate ghosts for two GLOBAL IceModelVecs! (has name='%s')",
             name.c_str());
  }

  return 0;
}

//! Ends the communication of ghost points to IceModelVec destination.
PetscErrorCode  IceModelVec::endGhostComm(IceModelVec &destination) {
  PetscErrorCode ierr;

  ierr = checkAllocated(); CHKERRQ(ierr);

  if (localp && destination.localp) {
    ierr = DMDALocalToLocalEnd(da, v, INSERT_VALUES, destination.v);  CHKERRQ(ierr);
    return 0;
  }

  if (localp && destination.localp == false) {
    ierr = DMLocalToGlobalEnd(da, v, INSERT_VALUES, destination.v);  CHKERRQ(ierr);
    return 0;
  }

  if (localp == false && destination.localp) {
    ierr = DMGlobalToLocalEnd(da, v, INSERT_VALUES, destination.v);  CHKERRQ(ierr);
    return 0;
  }

  if (localp == false && destination.localp == false) {
    SETERRQ1(grid->com, 1, "makes no sense to communicate ghosts for two GLOBAL IceModelVecs! (has name='%s')",
             name.c_str());
  }

  return 0;
}

//! Result: v[j] <- c for all j.
PetscErrorCode  IceModelVec::set(const PetscScalar c) {
  PetscErrorCode ierr;
  ierr = checkAllocated(); CHKERRQ(ierr);
  ierr = VecSet(v,c); CHKERRQ(ierr);
  return 0;
}

//! Checks if a value \c a in in the range of valid values of an IceModelVec.
/*!
  uses valid_min and valid_max attributes, which can be set using the set_attr() method.
 */
bool IceModelVec::is_valid(PetscScalar a, int N) {
  return vars[N].is_valid(a);
}

//! Set a string attribute of an IceModelVec.
/*! Attributes "units" and "glaciological_units" are also parsed to be used for unit conversion.
 */
PetscErrorCode IceModelVec::set_attr(string attr, string value, int N) {
  PetscErrorCode ierr;

  if (attr == "units") {
    ierr = vars[N].set_units(value); CHKERRQ(ierr);
    return 0;
  }

  if (attr == "glaciological_units") {
    ierr = vars[N].set_glaciological_units(value); CHKERRQ(ierr);
    return 0;
  }

  vars[N].set_string(attr, value);
  return 0;
}

//! Sets a single-valued double attribute.
PetscErrorCode IceModelVec::set_attr(string my_name, double value, int N) {
  vars[N].set(my_name, value);
  return 0;
}

//! Sets an array attribute.
PetscErrorCode IceModelVec::set_attr(string my_name, vector<double> values,
				     int N) {
  vars[N].doubles[my_name] = values;
  return 0;
}

//! \brief Returns true if component N has attribute my_name.
bool IceModelVec::has_attr(string my_name, int N) {
  return vars[N].has(my_name);
}

//! Returns a single-valued double attribute.
double IceModelVec::double_attr(string my_name, int N) {
  return vars[N].get(my_name);
}

//! Returns a string attribute.
string IceModelVec::string_attr(string n, int N) {

  if (n == "name")
    return name;

  return vars[N].get_string(n);
}

//! Returns an array attribute.
vector<double> IceModelVec::array_attr(string my_name, int N) {
  return vars[N].doubles[my_name];
}

//! Checks if the current IceModelVec has NANs and reports if it does.
/*! Both prints and error message at stdout and returns nonzero. */
PetscErrorCode IceModelVec::has_nan() {
  PetscErrorCode ierr;
  PetscReal tmp;

  ierr = norm(NORM_INFINITY, tmp); CHKERRQ(ierr);

  if ( gsl_isnan(tmp) ) {
    PetscPrintf(grid->com, "IceModelVec %s has uninitialized grid points (or NANs)\n", name.c_str());
    return 1;
  }

  return 0;
}

void IceModelVec::check_array_indices(int i, int j) {
  check_array_indices(i, j, 0);
}

void IceModelVec::check_array_indices(int i, int j, int k) {
  PetscReal ghost_width = 0;
  if (localp) ghost_width = da_stencil_width;
  if ((i < grid->xs - ghost_width) ||
      (i > grid->xs + grid->xm + ghost_width) ||
      (j < grid->ys - ghost_width) ||
      (j > grid->ys + grid->ym + ghost_width) ||
      (k < 0) || (k >= dof)) {
    PetscPrintf(grid->com, "ERROR: indices out of range accessing array '%s'. "
                "It will probably segfault.\n", name.c_str());
  }
}

//! \brief Compute parameters for 2D loop computations involving 3
//! IceModelVecs.
/*!
 * Here we assume that z is updated using a local (point-wise) computation
 * involving x and y.
 *
 * "ghosts" is the width of the stencil that can be updated locally.
 * "scatter" is false if all ghosts can be updated locally.
 */
void compute_params(IceModelVec* const x, IceModelVec* const y,
                    IceModelVec* const z, int &ghosts, bool &scatter) {

  // We have 2^3=8 cases here (x,y,z having or not having ghosts).
  if (z->has_ghosts() == false) {
    // z has no ghosts; we can update everything locally
    // (This covers 4 cases.)
    ghosts = 0;
    scatter = false;
  } else if (x->has_ghosts() == false ||
             y->has_ghosts() == false) {
    // z has ghosts, but at least one of x and y does not. we have to scatter
    // ghosts.
    // (This covers 3 cases.)
    ghosts = 0;
    scatter = true;
  } else {
    // all of x, y, z have ghosts
    // (The remaining 8-th case.)
    if (z->get_stencil_width() <= x->get_stencil_width() &&
        z->get_stencil_width() <= y->get_stencil_width()) {
      // x and y have enough ghosts to update ghosts of z locally
      ghosts = z->get_stencil_width();
      scatter = false;
    } else {
      // z has ghosts, but at least one of x and y doesn't have a wide enough
      // stencil
      ghosts = 0;
      scatter = true;
    }
  }
}

//! \brief Computes the norm of all components.
PetscErrorCode IceModelVec::norm_all(NormType n, vector<PetscReal> &result) {
  PetscErrorCode ierr;
  PetscReal *norm_result;

  norm_result = new PetscReal[dof];
  result.resize(dof);

  ierr = VecStrideNormAll(v, n, norm_result); CHKERRQ(ierr);

  if (localp) {
    // needs a reduce operation; use PISMGlobalMax if NORM_INFINITY,
    //   otherwise PISMGlobalSum; carefully in NORM_2 case
    if (n == NORM_1_AND_2) {
      SETERRQ1(grid->com, 1, 
         "IceModelVec::norm_all(...): NORM_1_AND_2 not implemented (called as %s.norm_all(...))\n",
         name.c_str());
    } else if (n == NORM_1) {

      for (int k = 0; k < dof; ++k) {
        ierr = PISMGlobalSum(&norm_result[k], &result[k], grid->com); CHKERRQ(ierr);
      }

    } else if (n == NORM_2) {

      for (int k = 0; k < dof; ++k) {
        norm_result[k] = PetscSqr(norm_result[k]);  // undo sqrt in VecNorm before sum
        ierr = PISMGlobalSum(&norm_result[k], &result[k], grid->com); CHKERRQ(ierr);
        result[k] = sqrt(result[k]);
      }

    } else if (n == NORM_INFINITY) {
      for (int k = 0; k < dof; ++k) {
        ierr = PISMGlobalMax(&norm_result[k], &result[k], grid->com); CHKERRQ(ierr);
      }
    } else {
      SETERRQ1(grid->com, 2, "IceModelVec::norm_all(...): unknown NormType (called as %s.norm_all(...))\n",
         name.c_str());
    }
  } else {

    for (int k = 0; k < dof; ++k) {
      result[k] = norm_result[k];
    }

  }

  delete [] norm_result;

  return 0;
}

PetscErrorCode IceModelVec::write(string filename) {
  PetscErrorCode ierr;

  ierr = this->write(filename, output_data_type); CHKERRQ(ierr);

  return 0;
}

PetscErrorCode IceModelVec::write(string filename, PISM_IO_Type nctype) {
  PetscErrorCode ierr;

  PIO nc(*grid, grid->config.get_string("output_format"));

  ierr = nc.open(filename, PISM_WRITE, true); CHKERRQ(ierr);

  ierr = this->write(nc, nctype); CHKERRQ(ierr);

  ierr = nc.close(); CHKERRQ(ierr);

  return 0;
}

PetscErrorCode IceModelVec::read(string filename, unsigned int time) {
  PetscErrorCode ierr;

  PIO nc(*grid, "guess_format");

  ierr = nc.open(filename, PISM_NOWRITE); CHKERRQ(ierr);

  ierr = this->read(nc, time); CHKERRQ(ierr);

  ierr = nc.close(); CHKERRQ(ierr);

  return 0;
}

PetscErrorCode IceModelVec::regrid(string filename, bool critical, int start) {
  PetscErrorCode ierr;

  PIO nc(*grid, "guess_format");

  ierr = nc.open(filename, PISM_NOWRITE); CHKERRQ(ierr);

  ierr = this->regrid(nc, critical, start); CHKERRQ(ierr);

  ierr = nc.close(); CHKERRQ(ierr);

  return 0;
}

PetscErrorCode IceModelVec::regrid(string filename, PetscScalar default_value) {
  PetscErrorCode ierr;

  PIO nc(*grid, "guess_format");

  ierr = nc.open(filename, PISM_NOWRITE); CHKERRQ(ierr);

  ierr = this->regrid(nc, default_value); CHKERRQ(ierr);

  ierr = nc.close(); CHKERRQ(ierr);

  return 0;
}



/********* IceModelVec3 and IceModelVec3Bedrock: SEE SEPARATE FILE  iceModelVec3.cc    **********/

/********* IceModelVec2: SEE SEPARATE FILE  iceModelVec2.cc    **********/<|MERGE_RESOLUTION|>--- conflicted
+++ resolved
@@ -66,11 +66,8 @@
 
   da_stencil_width = other.da_stencil_width;
   dof = other.dof;
-<<<<<<< HEAD
   da = other.da;
-=======
   begin_end_access_use_dof = other.begin_end_access_use_dof;
->>>>>>> 15c7400d
 
   grid = other.grid;
 
