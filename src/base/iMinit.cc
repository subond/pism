--- conflicted
+++ resolved
@@ -283,7 +283,7 @@
   }
 
   // check if the input file has Href; set to 0 if it is not present
-  if (m_config->get_boolean("part_grid")) {
+  if (m_config->get_boolean("geometry.part_grid.enabled")) {
 
     if (input_file.inq_var("Href")) {
       m_Href.read(input_file, last_record);
@@ -304,7 +304,7 @@
 void IceModel::restart_3d(const PIO &input_file, unsigned int last_record) {
 
   // read the age field if present, otherwise set to zero
-  if (m_config->get_boolean("do_age")) {
+  if (m_config->get_boolean("age.enabled")) {
     bool age_exists = input_file.inq_var("age");
 
     if (age_exists) {
@@ -318,25 +318,11 @@
     }
   }
 
-<<<<<<< HEAD
-  // a report on whether PISM-PIK modifications of IceModel are in use
-  std::vector<std::string> pik_methods;
-  if (m_config->get_boolean("geometry.part_grid.enabled")) {
-    pik_methods.push_back("part_grid");
-  }
-  if (m_config->get_boolean("geometry.part_grid.redistribute_residual_volume")) {
-    pik_methods.push_back("part_redist");
-  }
-  if (m_config->get_boolean("geometry.remove_icebergs")) {
-    pik_methods.push_back("kill_icebergs");
-  }
-=======
   // Initialize the enthalpy field by reading from a file or by using
   // temperature and liquid water fraction, or by using temperature
   // and assuming that the ice is cold.
   init_enthalpy(input_file, false, last_record);
 }
->>>>>>> e2b20763
 
 
 void IceModel::initialize_2d() {
@@ -776,13 +762,13 @@
   // a report on whether PISM-PIK modifications of IceModel are in use
   {
     std::vector<std::string> pik_methods;
-    if (m_config->get_boolean("part_grid")) {
+    if (m_config->get_boolean("geometry.part_grid.enabled")) {
       pik_methods.push_back("part_grid");
     }
-    if (m_config->get_boolean("part_redist")) {
+    if (m_config->get_boolean("geometry.part_grid.redistribute_residual_volume")) {
       pik_methods.push_back("part_redist");
     }
-    if (m_config->get_boolean("kill_icebergs")) {
+    if (m_config->get_boolean("geometry.remove_icebergs")) {
       pik_methods.push_back("kill_icebergs");
     }
 
