--- conflicted
+++ resolved
@@ -23,18 +23,7 @@
 
 namespace pism {
 
-<<<<<<< HEAD
 class ConfigI;
-
-//! Converts between specific enthalpy and temperature or liquid content.
-/*!
-  Use this way, for example within IceModel with ConfigI config member:
-  \code
-  #include "enthalpyConverter.hh"
-
-  EnthalpyConverter EC(&config);  // runs constructor; do after initialization of ConfigI config
-=======
-class Config;
 
 //! Converts between specific enthalpy and temperature or liquid content.
 /*!
@@ -43,7 +32,6 @@
   #include "enthalpyConverter.hh"
 
   EnthalpyConverter EC(&config);  // runs constructor; do after initialization of Config config
->>>>>>> 995aac23
   ...
   for (...) {
   ...
@@ -71,11 +59,7 @@
 */
 class EnthalpyConverter {
 public:
-<<<<<<< HEAD
   EnthalpyConverter(const ConfigI &config);
-=======
-  EnthalpyConverter(const Config &config);
->>>>>>> 995aac23
   virtual ~EnthalpyConverter() {}
 
   virtual PetscErrorCode viewConstants(PetscViewer viewer) const;
@@ -126,11 +110,7 @@
 */
 class ICMEnthalpyConverter : public EnthalpyConverter {
 public:
-<<<<<<< HEAD
   ICMEnthalpyConverter(const ConfigI &config) : EnthalpyConverter(config) {
-=======
-  ICMEnthalpyConverter(const Config &config) : EnthalpyConverter(config) {
->>>>>>> 995aac23
     do_cold_ice_methods = true;
   }
 
