// Copyright (C) 2011-2016 Torsten Albrecht and Constantine Khroulev
//
// This file is part of PISM.
//
// PISM is free software; you can redistribute it and/or modify it under the
// terms of the GNU General Public License as published by the Free Software
// Foundation; either version 2 of the License, or (at your option) any later
// version.
//
// PISM is distributed in the hope that it will be useful, but WITHOUT ANY
// WARRANTY; without even the implied warranty of MERCHANTABILITY or FITNESS
// FOR A PARTICULAR PURPOSE.  See the GNU General Public License for more
// details.
//
// You should have received a copy of the GNU General Public License
// along with PISM; if not, write to the Free Software
// Foundation, Inc., 51 Franklin St, Fifth Floor, Boston, MA  02110-1301  USA


#include <cmath>
#include <petscsys.h>

#include "iceModel.hh"
#include "base/stressbalance/PISMStressBalance.hh"
#include "base/util/IceGrid.hh"
#include "base/util/Mask.hh"
#include "base/util/PISMConfigInterface.hh"
#include "base/util/error_handling.hh"
#include "base/util/pism_options.hh"

namespace pism {

// FIXME: remove unused commented-out code.

//! \file iMfractures.cc implementing calculation of fracture density with PIK options -fractures.

void IceModel::calculateFractureDensity() {
  const double dx = m_grid->dx(), dy = m_grid->dy(), Mx = m_grid->Mx(), My = m_grid->My();

  IceModelVec2S
    &vFDnew = vWork2d[0],
    &vFAnew = vWork2d[1];

  // get SSA velocities and related strain rates and stresses
  const IceModelVec2V &ssa_velocity = stress_balance->advective_velocity();
  stress_balance->compute_2D_principal_strain_rates(ssa_velocity, m_cell_type, strain_rates);
  stress_balance->compute_2D_stresses(ssa_velocity, m_cell_type, deviatoric_stresses);

  IceModelVec::AccessList list;
  list.add(ssa_velocity);
  list.add(strain_rates);
  list.add(deviatoric_stresses);

  list.add(ice_thickness);
  list.add(vFD);
  vFDnew.copy_from(vFD);
  list.add(vFDnew);
  list.add(m_cell_type);

  const bool dirichlet_bc = m_config->get_boolean("ssa_dirichlet_bc");
  if (dirichlet_bc) {
    list.add(vBCMask);
    list.add(vBCvel);
  }

  const bool write_fd = m_config->get_boolean("write_fd_fields");
  if (write_fd) {
    list.add(vFG);
    list.add(vFH);
    list.add(vFE);
    list.add(vFT);
    list.add(vFA);
    vFAnew.copy_from(vFA);
    list.add(vFAnew);
  }

<<<<<<< HEAD
=======
  MaskQuery M(m_cell_type);
>>>>>>> 38a3d6c4
  double tempFD;

  //options
  /////////////////////////////////////////////////////////
  double soft_residual = options::Real("-fracture_softening", "soft_residual", 1.0);
  // assume linear response function: E_fr = (1-(1-soft_residual)*phi) -> 1-phi
  //
  // more: T. Albrecht, A. Levermann; Fracture-induced softening for
  // large-scale ice dynamics; (2013), The Cryosphere Discussions 7;
  // 4501-4544; DOI:10.5194/tcd-7-4501-2013

  // get four options for calculation of fracture density.
  // 1st: fracture growth constant gamma
  // 2nd: fracture initiation stress threshold sigma_cr
  // 3rd: healing rate constant gamma_h
  // 4th: healing strain rate threshold
  // more: T. Albrecht, A. Levermann; Fracture field for large-scale
  // ice dynamics; (2012), Journal of Glaciology, Vol. 58, No. 207,
  // 165-176, DOI: 10.3189/2012JoG11J191.

  double
    gamma         = 1.0,
    initThreshold = 7.0e4,
    gammaheal     = 0.0,
    healThreshold = 2.0e-10;

  options::RealList fractures("-fractures", "gamma, initThreshold, gammaheal, healThreshold");

  if (fractures.is_set()) {
    if (fractures->size() != 4) {
      throw RuntimeError("option -fractures requires exactly 4 arguments");
    }
    gamma         = fractures[0];
    initThreshold = fractures[1];
    gammaheal     = fractures[2];
    healThreshold = fractures[3];
  }

  m_log->message(3,
             "PISM-PIK INFO: fracture density is found with parameters:\n"
             " gamma=%.2f, sigma_cr=%.2f, gammah=%.2f, healing_cr=%.1e and soft_res=%f \n",
             gamma, initThreshold, gammaheal, healThreshold, soft_residual);

  bool do_fracground = options::Bool("-do_frac_on_grounded",
                                     "model fracture density in grounded areas");

  double fdBoundaryValue = options::Real("-phi0", "phi0", 0.0);

  bool constant_healing = options::Bool("-constant_healing", "constant healing");

  bool fracture_weighted_healing = options::Bool("-fracture_weighted_healing",
                                                 "fracture weighted healing");

  bool max_shear_stress = options::Bool("-max_shear", "max shear");

  bool lefm = options::Bool("-lefm", "lefm");

  bool constant_fd = options::Bool("-constant_fd", "constant fd");

  bool fd2d_scheme = options::Bool("-scheme_fd2d", "scheme fd2d");

  const double one_year = units::convert(m_sys, 1.0, "year", "seconds");

  for (Points p(*m_grid); p; p.next()) {
    const int i = p.i(), j = p.j();

    tempFD=0;
    //SSA: v . grad memField

    double uvel=ssa_velocity(i,j).u;
    double vvel=ssa_velocity(i,j).v;

    if (fd2d_scheme) {

      if (uvel>=dx*vvel/dy && vvel>=0.0) { //1
        tempFD = uvel*(vFD(i,j)-vFD(i-1,j))/dx + vvel*(vFD(i-1,j)-vFD(i-1,j-1))/dy;
      } else if (uvel<=dx*vvel/dy && uvel>=0.0) { //2
        tempFD = uvel*(vFD(i,j-1)-vFD(i-1,j-1))/dx + vvel*(vFD(i,j)-vFD(i,j-1))/dy;
      } else if (uvel>=-dx*vvel/dy && uvel<=0.0) { //3
        tempFD = -uvel*(vFD(i,j-1)-vFD(i+1,j-1))/dx + vvel*(vFD(i,j)-vFD(i,j-1))/dy;
      } else if (uvel<=-dx*vvel/dy && vvel>=0.0) { //4
        tempFD = -uvel*(vFD(i,j)-vFD(i+1,j))/dx + vvel*(vFD(i+1,j)-vFD(i+1,j-1))/dy;
      } else if (uvel<=dx*vvel/dy && vvel<=0.0) { //5
        tempFD = -uvel*(vFD(i,j)-vFD(i+1,j))/dx - vvel*(vFD(i+1,j)-vFD(i+1,j+1))/dy;
      } else if (uvel>=dx*vvel/dy && uvel<=0.0) { //6
        tempFD = -uvel*(vFD(i,j+1)-vFD(i+1,j+1))/dx - vvel*(vFD(i,j)-vFD(i,j+1))/dy;
      } else if (uvel<=-dx*vvel/dy && uvel>=0.0) { //7
        tempFD = uvel*(vFD(i,j+1)-vFD(i-1,j+1))/dx - vvel*(vFD(i,j)-vFD(i,j+1))/dy;
      } else if (uvel>=-dx*vvel/dy && vvel<=0.0) { //8
        tempFD = uvel*(vFD(i,j)-vFD(i-1,j))/dx - vvel*(vFD(i-1,j)-vFD(i-1,j+1))/dy;
      } else {
        m_log->message(3,
                   "######### missing case of angle %f of %f and %f at %d, %d \n",
                   atan(vvel/uvel)/M_PI*180.,uvel*3e7,vvel*3e7,i,j);
      }
    }
    else{
      tempFD += uvel * (uvel<0 ? vFD(i+1,j)-vFD(i,j):vFD(i,j)-vFD(i-1,j))/dx;
      tempFD += vvel * (vvel<0 ? vFD(i,j+1)-vFD(i,j):vFD(i,j)-vFD(i,j-1))/dy;
    }

    vFDnew(i,j)-= tempFD * dt;

    //sources /////////////////////////////////////////////////////////////////
    ///von mises criterion
    double txx = deviatoric_stresses(i , j, 0),
      tyy = deviatoric_stresses(i , j, 1),
      txy = deviatoric_stresses(i , j, 2),

      T1 = 0.5*(txx+tyy)+sqrt(0.25*PetscSqr(txx-tyy)+PetscSqr(txy)),//Pa
      T2 = 0.5*(txx+tyy)-sqrt(0.25*PetscSqr(txx-tyy)+PetscSqr(txy)),//Pa
      sigmat = sqrt(PetscSqr(T1)+PetscSqr(T2)-T1*T2);


    ///max shear stress criterion (more stringent than von mises)
    if (max_shear_stress) {
      double maxshear=fabs(T1);
      maxshear=std::max(maxshear,fabs(T2));
      maxshear=std::max(maxshear,fabs(T1-T2));

      sigmat=maxshear;
    }

    ///lefm mixed-mode criterion
    if (lefm) {
      double sigmamu = 0.1; //friction coefficient between crack faces

      double sigmac = 0.64/M_PI; //initial crack depth 20cm

      double sigmabetatest, sigmanor, sigmatau, Kone, Ktwo,
        KSI, KSImax = 0.0, sigmatetanull;

      for (int l = 46; l <= 90; ++l) { //optimize for various precursor angles beta
        sigmabetatest = l*M_PI/180.0;

        //rist_sammonds99
        sigmanor = 0.5*(T1+T2)-(T1-T2)*cos(2*sigmabetatest);
        sigmatau = 0.5*(T1-T2)*sin(2*sigmabetatest);
        //shayam_wu90
        if (sigmamu*sigmanor<0.0) {//compressive case
          if (fabs(sigmatau) <= fabs(sigmamu*sigmanor)) {
            sigmatau=0.0;
          } else {
            if (sigmatau>0) { //coulomb friction opposing sliding
              sigmatau+=(sigmamu*sigmanor);
            } else {
              sigmatau-=(sigmamu*sigmanor);
            }
          }
        }

        //stress intensity factors
        Kone = sigmanor*sqrt(M_PI*sigmac);//normal
        Ktwo = sigmatau*sqrt(M_PI*sigmac);//shear

        if (Ktwo==0.0) {
          sigmatetanull=0.0;
        } else { //eq15 in hulbe_ledoux10 or eq15 shayam_wu90
          sigmatetanull=-2.0*atan((sqrt(PetscSqr(Kone) + 8.0 * PetscSqr(Ktwo)) - Kone)/(4.0*Ktwo));
        }

        KSI = cos(0.5*sigmatetanull)*(Kone*cos(0.5*sigmatetanull)*cos(0.5*sigmatetanull) - 0.5*3.0*Ktwo*sin(sigmatetanull));
        // mode I stress intensity

        KSImax=std::max(KSI,KSImax);
      }
      sigmat=KSImax;
    }

    //////////////////////////////////////////////////////////////////////////////

    //fracture density
    double fdnew = gamma*(strain_rates(i,j,0)-0.0)*(1-vFDnew(i,j));
    if (sigmat > initThreshold) {
      vFDnew(i,j)+= fdnew*dt;
    }

    //healing
    double fdheal = gammaheal*(strain_rates(i,j,0)-healThreshold);
    if (ice_thickness(i,j)>0.0) {
      if (constant_healing) {
        fdheal = gammaheal*(-healThreshold);
        if (fracture_weighted_healing) {
          vFDnew(i,j)+= fdheal*dt*(1-vFD(i,j));
        } else {
          vFDnew(i,j)+= fdheal*dt;
        }
      }
      else if (strain_rates(i,j,0) < healThreshold) {
        if (fracture_weighted_healing) {
          vFDnew(i,j)+= fdheal*dt*(1-vFD(i,j));
        } else {
          vFDnew(i,j)+= fdheal*dt;
        }
      }
    }

    //bounding
    if (vFDnew(i,j)<0.0) {
      vFDnew(i,j)=0.0;
    }

    if (vFDnew(i,j)>1.0) {
      vFDnew(i,j)=1.0;
    }

    //################################################################################
    // write related fracture quantities to nc-file
    // if option -write_fd_fields is set
    if (write_fd && ice_thickness(i,j)>0.0) {
      //fracture toughness
      vFT(i,j)=sigmat;

      // fracture growth rate
      if (sigmat > initThreshold) {
        vFG(i,j)=fdnew;
        //vFG(i,j)=gamma*(vPrinStrain1(i,j)-0.0)*(1-vFDnew(i,j));
      } else {
        vFG(i,j)=0.0;
      }

      // fracture healing rate
      if (ice_thickness(i,j)>0.0) {
        if (constant_healing || (strain_rates(i,j,0) < healThreshold)) {
          if (fracture_weighted_healing) {
            vFH(i,j)=fdheal*(1-vFD(i,j));
          } else {
            vFH(i,j)=fdheal;
          }
        } else {
          vFH(i,j)=0.0;
        }
      }

      //fracture age since fracturing occured
      vFAnew(i,j) -= dt * uvel * (uvel<0 ? vFA(i+1,j)-vFA(i, j):vFA(i, j)-vFA(i-1, j))/dx;
      vFAnew(i,j) -= dt * vvel * (vvel<0 ? vFA(i,j+1)-vFA(i, j):vFA(i, j)-vFA(i, j-1))/dy;
      vFAnew(i,j)+= dt / one_year;
      if (sigmat > initThreshold) {
        vFAnew(i,j) = 0.0;
      }

      // additional flow enhancement due to fracture softening
      double phi_exp=3.0;//flow_law->exponent();
      double softening = pow((1.0-(1.0-soft_residual)*vFDnew(i,j)),-phi_exp);
      if (ice_thickness(i,j)>0.0) {
        vFE(i,j)=1.0/pow(softening,1/3.0);
      } else {
        vFE(i,j)=1.0;
      }
    }

    //boundary condition
    if (dirichlet_bc && !do_fracground) {
      if (vBCMask.as_int(i,j) == 1) {
        if (vBCvel(i,j).u != 0.0 || vBCvel(i,j).v != 0.0) {
          vFDnew(i,j)=fdBoundaryValue;
        }

        if (write_fd) {
          vFAnew(i,j)=0.0;
          vFG(i,j)=0.0;
          vFH(i,j)=0.0;
          vFE(i,j)=1.0;
          vFT(i,j)=0.0;
        }
      }
    }
    // ice free regions and boundary of computational domain
    if (ice_thickness(i,j)==0.0 || i==0 || j==0 || i==Mx-1 || j==My-1) {
      vFDnew(i,j)=0.0;
      if (write_fd) {
        vFAnew(i,j)=0.0;
        vFG(i,j)=0.0;
        vFH(i,j)=0.0;
        vFE(i,j)=1.0;
        vFT(i,j)=0.0;
      }
    }

    if (constant_fd) {//no fd evolution
      vFDnew(i,j)=vFD(i,j);
    }
  }

  if (write_fd) {
    vFAnew.update_ghosts(vFA);
  }

  vFDnew.update_ghosts(vFD);
}

} // end of namespace pism<|MERGE_RESOLUTION|>--- conflicted
+++ resolved
@@ -74,10 +74,6 @@
     list.add(vFAnew);
   }
 
-<<<<<<< HEAD
-=======
-  MaskQuery M(m_cell_type);
->>>>>>> 38a3d6c4
   double tempFD;
 
   //options
