// Copyright (C) 2010, 2011, 2012, 2013, 2014, 2015, 2016, 2017, 2018, 2019 Constantine Khroulev
//
// This file is part of PISM.
//
// PISM is free software; you can redistribute it and/or modify it under the
// terms of the GNU General Public License as published by the Free Software
// Foundation; either version 3 of the License, or (at your option) any later
// version.
//
// PISM is distributed in the hope that it will be useful, but WITHOUT ANY
// WARRANTY; without even the implied warranty of MERCHANTABILITY or FITNESS
// FOR A PARTICULAR PURPOSE.  See the GNU General Public License for more
// details.
//
// You should have received a copy of the GNU General Public License
// along with PISM; if not, write to the Free Software
// Foundation, Inc., 51 Franklin St, Fifth Floor, Boston, MA  02110-1301  USA

#include <cassert>
#include <algorithm>

#include "pism/icemodel/IceModel.hh"
#include "pism/age/AgeModel.hh"
#include "pism/energy/EnergyModel.hh"
#include "pism/energy/utilities.hh"
#include "pism/geometry/grounded_cell_fraction.hh"
#include "pism/geometry/part_grid_threshold_thickness.hh"
#include "pism/rheology/FlowLaw.hh"
#include "pism/stressbalance/StressBalance.hh"
#include "pism/stressbalance/SSB_Modifier.hh"
#include "pism/stressbalance/ShallowStressBalance.hh"
#include "pism/util/EnthalpyConverter.hh"
#include "pism/util/Diagnostic.hh"
#include "pism/util/Vars.hh"
#include "pism/util/error_handling.hh"
#include "pism/util/iceModelVec3Custom.hh"
#include "pism/util/pism_utilities.hh"
#include "pism/util/projection.hh"
#include "pism/earth/BedDef.hh"

#if (Pism_USE_PROJ==1)
#include "pism/util/Proj.hh"
#endif

#include "flux_balance.hh"

namespace pism {

// Horrendous names used by InitMIP (and ISMIP6, and CMIP5). Ugh.
static const char* land_ice_area_fraction_name           = "sftgif";
static const char* grounded_ice_sheet_area_fraction_name = "sftgrf";
static const char* floating_ice_sheet_area_fraction_name = "sftflf";

namespace diagnostics {

enum AreaType {GROUNDED, SHELF, BOTH};

enum TermType {SMB, BMB, FLOW, ERROR};

/*! @brief Ocean pressure difference at calving fronts. Used to debug CF boundary conditins. */
class CalvingFrontPressureDifference : public Diag<IceModel>
{
public:
  CalvingFrontPressureDifference(IceModel *m);
protected:
  IceModelVec::Ptr compute_impl() const;
};

CalvingFrontPressureDifference::CalvingFrontPressureDifference(IceModel *m)
  : Diag<IceModel>(m) {

  /* set metadata: */
  m_vars = {SpatialVariableMetadata(m_sys, "ocean_pressure_difference")};
  m_vars[0].set_number("_FillValue", m_fill_value);

  set_attrs("ocean pressure difference at calving fronts", "",
            "", "", 0);
}

IceModelVec::Ptr CalvingFrontPressureDifference::compute_impl() const {

  IceModelVec2S::Ptr result(new IceModelVec2S(m_grid, "ocean_pressure_difference", WITHOUT_GHOSTS));
  result->metadata(0) = m_vars[0];

  IceModelVec2CellType mask(m_grid, "mask", WITH_GHOSTS);

  auto
    &H         = model->geometry().ice_thickness,
    &bed       = model->geometry().bed_elevation,
    &sea_level = model->geometry().sea_level_elevation;

  {
    const double H_threshold = m_config->get_number("stress_balance.ice_free_thickness_standard");
    GeometryCalculator gc(*m_config);
    gc.set_icefree_thickness(H_threshold);

    gc.compute_mask(sea_level, bed, H, mask);
  }

  const double
    rho_ice   = m_config->get_number("constants.ice.density"),
    rho_ocean = m_config->get_number("constants.sea_water.density"),
    g         = m_config->get_number("constants.standard_gravity");

  const bool dry_mode = m_config->get_flag("ocean.always_grounded");

  IceModelVec::AccessList list{&H, &bed, &mask, result.get()};

  ParallelSection loop(m_grid->com);
  try {
    for (Points p(*m_grid); p; p.next()) {
      const int i = p.i(), j = p.j();

      if (mask.icy(i, j) and mask.next_to_ice_free_ocean(i, j)) {
        (*result)(i, j) = stressbalance::ocean_pressure_difference(mask.ocean(i, j), dry_mode,
                                                                   H(i, j), bed(i, j), sea_level(i, j),
                                                                   rho_ice, rho_ocean, g);
      } else {
        (*result)(i, j) = m_fill_value;
      }
    }
  } catch (...) {
    loop.failed();
  }
  loop.check();


  return result;
}

/*! @brief Report average basal mass balance flux over the reporting interval (grounded or floating
  areas) */
class BMBSplit : public DiagAverageRate<IceModel>
{
public:
  BMBSplit(const IceModel *m, AreaType flag)
    : DiagAverageRate<IceModel>(m,
                            flag == GROUNDED
                            ? "basal_mass_flux_grounded"
                            : "basal_mass_flux_floating",
                            TOTAL_CHANGE), m_kind(flag) {
    assert(flag != BOTH);

    auto ismip6 = m_config->get_boolean("output.ISMIP6");

    std::string name, description, standard_name;
    if (m_kind == GROUNDED) {
      name          = ismip6 ? "libmassbfgr" : "basal_mass_flux_grounded";
      description   = "average basal mass flux over the reporting interval (grounded areas)";
      standard_name = ismip6 ? "land_ice_basal_specific_mass_balance_flux" : "";
    } else {
      name          = ismip6 ? "libmassbffl" : "basal_mass_flux_floating";
      description   = "average basal mass flux over the reporting interval (floating areas)";
      standard_name = ismip6 ? "land_ice_basal_specific_mass_balance_flux" : "";
    }

    m_vars = {SpatialVariableMetadata(m_sys, name)};
    m_accumulator.metadata().set_string("units", "kg m-2");

    set_attrs(description, standard_name, "kg m-2 s-1", "kg m-2 year-1", 0);
    m_vars[0].set_string("cell_methods", "time: mean");

<<<<<<< HEAD
    double fill_value = units::convert(m_sys, m_fill_value, "year-1", "second-1");
    m_vars[0].set_number("_FillValue", fill_value);
=======
    m_vars[0].set_double("_FillValue", to_internal(m_fill_value));
>>>>>>> e783d014
    m_vars[0].set_string("comment", "positive flux corresponds to ice gain");
  }

protected:
  AreaType m_kind;
  void update_impl(double dt) {
    const IceModelVec2S &input = model->geometry_evolution().bottom_surface_mass_balance();
    const IceModelVec2CellType &cell_type = model->geometry().cell_type;

    double ice_density = m_config->get_number("constants.ice.density");

    // the accumulator has the units of kg/m^2, computed as
    //
    // accumulator += BMB (m) * ice_density (kg / m^3)

    IceModelVec::AccessList list{&input, &cell_type, &m_accumulator};

    for (Points p(*m_grid); p; p.next()) {
      const int i = p.i(), j = p.j();

      if (m_kind == GROUNDED and cell_type.grounded(i, j)) {
        m_accumulator(i, j) += input(i, j) * ice_density;
      } else if (m_kind == SHELF and cell_type.ocean(i, j)) {
        m_accumulator(i, j) += input(i, j) * ice_density;
      } else {
        m_accumulator(i, j) = 0.0;
      }
    }

    m_interval_length += dt;
  }
};

//! \brief Computes vertically-averaged ice hardness.
class HardnessAverage : public Diag<IceModel>
{
public:
  HardnessAverage(const IceModel *m);
protected:
  virtual IceModelVec::Ptr compute_impl() const;
};

HardnessAverage::HardnessAverage(const IceModel *m)
  : Diag<IceModel>(m) {

  // set metadata:
  m_vars = {SpatialVariableMetadata(m_sys, "hardav")};

  // choice to use SSA power; see #285
  const double power = 1.0 / m_config->get_number("stress_balance.ssa.Glen_exponent");
  auto unitstr = pism::printf("Pa s%f", power);

  set_attrs("vertical average of ice hardness", "",
            unitstr, unitstr, 0);

  m_vars[0].set_number("valid_min", 0);
  m_vars[0].set_number("_FillValue", m_fill_value);
}

//! \brief Computes vertically-averaged ice hardness.
IceModelVec::Ptr HardnessAverage::compute_impl() const {

  const rheology::FlowLaw *flow_law = model->stress_balance()->shallow()->flow_law().get();
  if (flow_law == NULL) {
    flow_law = model->stress_balance()->modifier()->flow_law().get();
    if (flow_law == NULL) {
      throw RuntimeError(PISM_ERROR_LOCATION,
                         "Can't compute vertically-averaged hardness: no flow law is used.");
    }
  }

  IceModelVec2S::Ptr result(new IceModelVec2S(m_grid, "hardav", WITHOUT_GHOSTS));
  result->metadata() = m_vars[0];

  const IceModelVec2CellType &cell_type = model->geometry().cell_type;

  const IceModelVec3& ice_enthalpy = model->energy_balance_model()->enthalpy();
  const IceModelVec2S& ice_thickness = model->geometry().ice_thickness;

  IceModelVec::AccessList list{&cell_type, &ice_enthalpy, &ice_thickness, result.get()};
  ParallelSection loop(m_grid->com);
  try {
    for (Points p(*m_grid); p; p.next()) {
      const int i = p.i(), j = p.j();

      const double *Eij = ice_enthalpy.get_column(i,j);
      const double H = ice_thickness(i,j);
      if (cell_type.icy(i, j)) {
        (*result)(i,j) = rheology::averaged_hardness(*flow_law,
                                                     H, m_grid->kBelowHeight(H),
                                                     &(m_grid->z()[0]), Eij);
      } else { // put negative value below valid range
        (*result)(i,j) = m_fill_value;
      }
    }
  } catch (...) {
    loop.failed();
  }
  loop.check();

  return result;
}

//! \brief Computes a diagnostic field filled with processor rank values.
class Rank : public Diag<IceModel>
{
public:
  Rank(const IceModel *m);
protected:
  virtual IceModelVec::Ptr compute_impl() const;
};

Rank::Rank(const IceModel *m)
  : Diag<IceModel>(m) {
  m_vars = {SpatialVariableMetadata(m_sys, "rank")};
  set_attrs("processor rank", "", "1", "", 0);
  m_vars[0].set_time_independent(true);
  m_vars[0].set_output_type(PISM_INT);
}

IceModelVec::Ptr Rank::compute_impl() const {

  IceModelVec2S::Ptr result(new IceModelVec2S(m_grid, "rank", WITHOUT_GHOSTS));
  result->metadata() = m_vars[0];

  IceModelVec::AccessList list{result.get()};

  for (Points p(*m_grid); p; p.next()) {
    (*result)(p.i(),p.j()) = m_grid->rank();
  }

  return result;
}

//! \brief Computes CTS, CTS = E/E_s(p).
class CTS : public Diag<IceModel>
{
public:
  CTS(const IceModel *m);
protected:
  virtual IceModelVec::Ptr compute_impl() const;
};

CTS::CTS(const IceModel *m)
  : Diag<IceModel>(m) {

  // set metadata:
  m_vars = {SpatialVariableMetadata(m_sys, "cts", m_grid->z())};

  set_attrs("cts = E/E_s(p), so cold-temperate transition surface is at cts = 1", "",
            "1", "1", 0);
}

IceModelVec::Ptr CTS::compute_impl() const {

  IceModelVec3::Ptr result(new IceModelVec3(m_grid, "cts", WITHOUT_GHOSTS));
  result->metadata() = m_vars[0];

  energy::compute_cts(model->energy_balance_model()->enthalpy(),
                      model->geometry().ice_thickness, *result);

  return result;
}

//! \brief Computes ice temperature from enthalpy.
class Temperature : public Diag<IceModel>
{
public:
  Temperature(const IceModel *m);
protected:
  virtual IceModelVec::Ptr compute_impl() const;
};

Temperature::Temperature(const IceModel *m)
  : Diag<IceModel>(m) {

  // set metadata:
  m_vars = {SpatialVariableMetadata(m_sys, "temp", m_grid->z())};

  set_attrs("ice temperature", "land_ice_temperature", "K", "K", 0);
  m_vars[0].set_number("valid_min", 0);
}

IceModelVec::Ptr Temperature::compute_impl() const {

  IceModelVec3::Ptr result(new IceModelVec3(m_grid, "temp", WITHOUT_GHOSTS));
  result->metadata() = m_vars[0];

  const IceModelVec2S &thickness = model->geometry().ice_thickness;
  const IceModelVec3 &enthalpy = model->energy_balance_model()->enthalpy();

  EnthalpyConverter::Ptr EC = model->ctx()->enthalpy_converter();

  double *Tij;
  const double *Enthij; // columns of these values

  IceModelVec::AccessList list{result.get(), &enthalpy, &thickness};

  ParallelSection loop(m_grid->com);
  try {
    for (Points p(*m_grid); p; p.next()) {
      const int i = p.i(), j = p.j();

      Tij = result->get_column(i,j);
      Enthij = enthalpy.get_column(i,j);
      for (unsigned int k=0; k <m_grid->Mz(); ++k) {
        const double depth = thickness(i,j) - m_grid->z(k);
        Tij[k] = EC->temperature(Enthij[k], EC->pressure(depth));
      }
    }
  } catch (...) {
    loop.failed();
  }
  loop.check();

  return result;
}

//! \brief Compute the pressure-adjusted temperature in degrees C corresponding
//! to ice temperature.
class TemperaturePA : public Diag<IceModel>
{
public:
  TemperaturePA(const IceModel *m);
protected:
  virtual IceModelVec::Ptr compute_impl() const;
};


TemperaturePA::TemperaturePA(const IceModel *m)
  : Diag<IceModel>(m) {

  // set metadata:
  m_vars = {SpatialVariableMetadata(m_sys, "temp_pa", m_grid->z())};

  set_attrs("pressure-adjusted ice temperature (degrees above pressure-melting point)", "",
            "deg_C", "deg_C", 0);
  m_vars[0].set_number("valid_max", 0);
}

IceModelVec::Ptr TemperaturePA::compute_impl() const {
  bool cold_mode = m_config->get_flag("energy.temperature_based");
  double melting_point_temp = m_config->get_number("constants.fresh_water.melting_point_temperature");

  IceModelVec3::Ptr result(new IceModelVec3(m_grid, "temp_pa", WITHOUT_GHOSTS));
  result->metadata() = m_vars[0];

  const IceModelVec2S &thickness = model->geometry().ice_thickness;
  const IceModelVec3  &enthalpy  = model->energy_balance_model()->enthalpy();

  EnthalpyConverter::Ptr EC = model->ctx()->enthalpy_converter();

  double *Tij;
  const double *Enthij; // columns of these values

  IceModelVec::AccessList list{result.get(), &enthalpy, &thickness};

  ParallelSection loop(m_grid->com);
  try {
    for (Points pt(*m_grid); pt; pt.next()) {
      const int i = pt.i(), j = pt.j();

      Tij = result->get_column(i,j);
      Enthij = enthalpy.get_column(i,j);
      for (unsigned int k=0; k < m_grid->Mz(); ++k) {
        const double depth = thickness(i,j) - m_grid->z(k),
          p = EC->pressure(depth);
        Tij[k] = EC->pressure_adjusted_temperature(Enthij[k], p);

        if (cold_mode) { // if ice is temperate then its pressure-adjusted temp
          // is 273.15
          if (EC->is_temperate_relaxed(Enthij[k],p) && (thickness(i,j) > 0)) {
            Tij[k] = melting_point_temp;
          }
        }

      }
    }
  } catch (...) {
    loop.failed();
  }
  loop.check();

  result->shift(-melting_point_temp);

  return result;
}

//! \brief Computes basal values of the pressure-adjusted temperature.
class TemperaturePABasal : public Diag<IceModel>
{
public:
  TemperaturePABasal(const IceModel *m);
protected:
  virtual IceModelVec::Ptr compute_impl() const;
};

TemperaturePABasal::TemperaturePABasal(const IceModel *m)
  : Diag<IceModel>(m) {

  // set metadata:
  m_vars = {SpatialVariableMetadata(m_sys, "temppabase")};

  set_attrs("pressure-adjusted ice temperature at the base of ice", "",
            "Celsius", "Celsius", 0);
}

IceModelVec::Ptr TemperaturePABasal::compute_impl() const {

  bool cold_mode = m_config->get_flag("energy.temperature_based");
  double melting_point_temp = m_config->get_number("constants.fresh_water.melting_point_temperature");

  IceModelVec2S::Ptr result(new IceModelVec2S(m_grid, "temp_pa_base", WITHOUT_GHOSTS));
  result->metadata() = m_vars[0];

  const IceModelVec2S &thickness = model->geometry().ice_thickness;
  const IceModelVec3 &enthalpy = model->energy_balance_model()->enthalpy();

  EnthalpyConverter::Ptr EC = model->ctx()->enthalpy_converter();

  const double *Enthij; // columns of these values

  IceModelVec::AccessList list{result.get(), &enthalpy, &thickness};

  ParallelSection loop(m_grid->com);
  try {
    for (Points pt(*m_grid); pt; pt.next()) {
      const int i = pt.i(), j = pt.j();

      Enthij = enthalpy.get_column(i,j);

      const double depth = thickness(i,j),
        p = EC->pressure(depth);
      (*result)(i,j) = EC->pressure_adjusted_temperature(Enthij[0], p);

      if (cold_mode) { // if ice is temperate then its pressure-adjusted temp
        // is 273.15
        if (EC->is_temperate_relaxed(Enthij[0],p) && (thickness(i,j) > 0)) {
          (*result)(i,j) = melting_point_temp;
        }
      }
    }
  } catch (...) {
    loop.failed();
  }
  loop.check();

  result->shift(-melting_point_temp);

  return result;
}

//! \brief Computes surface values of ice enthalpy.
class IceEnthalpySurface : public Diag<IceModel>
{
public:
  IceEnthalpySurface(const IceModel *m);
protected:
  virtual IceModelVec::Ptr compute_impl() const;
};

IceEnthalpySurface::IceEnthalpySurface(const IceModel *m)
  : Diag<IceModel>(m) {

  // set metadata:
  m_vars = {SpatialVariableMetadata(m_sys, "enthalpysurf")};

  set_attrs("ice enthalpy at 1m below the ice surface", "",
            "J kg-1", "J kg-1", 0);
  m_vars[0].set_number("_FillValue", m_fill_value);
}

IceModelVec::Ptr IceEnthalpySurface::compute_impl() const {

  IceModelVec2S::Ptr result(new IceModelVec2S(m_grid, "enthalpysurf", WITHOUT_GHOSTS));
  result->metadata() = m_vars[0];

  // compute levels corresponding to 1 m below the ice surface:

  const IceModelVec3& ice_enthalpy = model->energy_balance_model()->enthalpy();
  const IceModelVec2S& ice_thickness = model->geometry().ice_thickness;

  IceModelVec::AccessList list{&ice_thickness, result.get()};

  for (Points p(*m_grid); p; p.next()) {
    const int i = p.i(), j = p.j();

    (*result)(i,j) = std::max(ice_thickness(i,j) - 1.0, 0.0);
  }

  ice_enthalpy.getSurfaceValues(*result, *result);  // z=0 slice

  for (Points p(*m_grid); p; p.next()) {
    const int i = p.i(), j = p.j();

    if (ice_thickness(i,j) <= 1.0) {
      (*result)(i,j) = m_fill_value;
    }
  }

  return result;
}

//! \brief Computes enthalpy at the base of the ice.
class IceEnthalpyBasal : public Diag<IceModel>
{
public:
  IceEnthalpyBasal(const IceModel *m);
protected:
  virtual IceModelVec::Ptr compute_impl() const;
};

IceEnthalpyBasal::IceEnthalpyBasal(const IceModel *m)
  : Diag<IceModel>(m) {

  // set metadata:
  m_vars = {SpatialVariableMetadata(m_sys, "enthalpybase")};

  set_attrs("ice enthalpy at the base of ice", "",
            "J kg-1", "J kg-1", 0);
  m_vars[0].set_number("_FillValue", m_fill_value);
}

IceModelVec::Ptr IceEnthalpyBasal::compute_impl() const {

  IceModelVec2S::Ptr result(new IceModelVec2S(m_grid, "enthalpybase", WITHOUT_GHOSTS));
  result->metadata() = m_vars[0];

  model->energy_balance_model()->enthalpy().getHorSlice(*result, 0.0);  // z=0 slice

  result->mask_by(model->geometry().ice_thickness, m_fill_value);

  return result;
}

//! \brief Computes ice temperature at the base of the ice.
class TemperatureBasal : public Diag<IceModel>
{
public:
  TemperatureBasal(const IceModel *m, AreaType flag);
private:
  IceModelVec::Ptr compute_impl() const;

  AreaType m_area_type;
};

TemperatureBasal::TemperatureBasal(const IceModel *m, AreaType area_type)
  : Diag<IceModel>(m), m_area_type(area_type) {

  std::string name, long_name, standard_name;
  switch (area_type) {
  case GROUNDED:
    name          = "litempbotgr";
    long_name     = "ice temperature at the bottom surface of grounded ice";
    standard_name = "temperature_at_base_of_ice_sheet_model";
    break;
  case SHELF:
    name          = "litempbotfl";
    long_name     = "ice temperature at the bottom surface of floating ice";
    standard_name = "temperature_at_base_of_ice_sheet_model";
    break;
  case BOTH:
    name          = "tempbase";
    long_name     = "ice temperature at the base of ice";
    standard_name = "land_ice_basal_temperature";
    break;
  }
  // set metadata:
  m_vars = {SpatialVariableMetadata(m_sys, name)};

<<<<<<< HEAD
  set_attrs("ice temperature at the base of ice",
            "land_ice_basal_temperature", // InitMIP "standard" name
            "K", "K", 0);
  m_vars[0].set_number("_FillValue", m_fill_value);
=======
  set_attrs(long_name, standard_name, "K", "K", 0);
  m_vars[0].set_double("_FillValue", m_fill_value);
>>>>>>> e783d014
}

IceModelVec::Ptr TemperatureBasal::compute_impl() const {

  IceModelVec2S::Ptr result(new IceModelVec2S(m_grid, "basal_temperature", WITHOUT_GHOSTS));
  result->metadata(0) = m_vars[0];

  const IceModelVec2S &thickness = model->geometry().ice_thickness;

  EnthalpyConverter::Ptr EC = model->ctx()->enthalpy_converter();

  model->energy_balance_model()->enthalpy().getHorSlice(*result, 0.0);  // z=0 (basal) slice
  // Now result contains basal enthalpy.

  const IceModelVec2CellType &cell_type = model->geometry().cell_type;

  IceModelVec::AccessList list{&cell_type, result.get(), &thickness};

  ParallelSection loop(m_grid->com);
  try {
    for (Points p(*m_grid); p; p.next()) {
      const int i = p.i(), j = p.j();

      double
        depth    = thickness(i, j),
        pressure = EC->pressure(depth),
        T        = EC->temperature((*result)(i, j), pressure);

      if ((m_area_type == BOTH     and cell_type.icy(i, j)) or
          (m_area_type == GROUNDED and cell_type.grounded_ice(i, j)) or
          (m_area_type == SHELF    and cell_type.floating_ice(i, j))) {
        (*result)(i, j) = T;
      } else {
        (*result)(i,j) = m_fill_value;
      }
    }
  } catch (...) {
    loop.failed();
  }
  loop.check();

  return result;
}

//! \brief Computes ice temperature at the surface of the ice.
class TemperatureSurface : public Diag<IceModel>
{
public:
  TemperatureSurface(const IceModel *m);
protected:
  virtual IceModelVec::Ptr compute_impl() const;
};

TemperatureSurface::TemperatureSurface(const IceModel *m)
  : Diag<IceModel>(m) {

  // set metadata:
  m_vars = {SpatialVariableMetadata(m_sys, "tempsurf")};

  set_attrs("ice temperature at 1m below the ice surface",
            "temperature_at_ground_level_in_snow_or_firn", // InitMIP "standard" name
            "K", "K", 0);
  m_vars[0].set_number("_FillValue", m_fill_value);
}

IceModelVec::Ptr TemperatureSurface::compute_impl() const {

  const IceModelVec2S &thickness = model->geometry().ice_thickness;

  IceModelVec::Ptr enth = IceEnthalpySurface(model).compute();
  IceModelVec2S::Ptr result = IceModelVec2S::To2DScalar(enth);

  EnthalpyConverter::Ptr EC = model->ctx()->enthalpy_converter();

  // result contains surface enthalpy; note that it is allocated by
  // IceEnthalpySurface::compute().

  IceModelVec::AccessList list{result.get(), &thickness};

  double depth = 1.0,
    pressure = EC->pressure(depth);
  ParallelSection loop(m_grid->com);
  try {
    for (Points p(*m_grid); p; p.next()) {
      const int i = p.i(), j = p.j();

      if (thickness(i,j) > 1) {
        (*result)(i,j) = EC->temperature((*result)(i,j), pressure);
      } else {
        (*result)(i,j) = m_fill_value;
      }
    }
  } catch (...) {
    loop.failed();
  }
  loop.check();

  result->metadata(0) = m_vars[0];
  return result;
}

//! \brief Computes the liquid water fraction.
class LiquidFraction : public Diag<IceModel>
{
public:
  LiquidFraction(const IceModel *m);
protected:
  virtual IceModelVec::Ptr compute_impl() const;
};

LiquidFraction::LiquidFraction(const IceModel *m)
  : Diag<IceModel>(m) {

  // set metadata:
  m_vars = {SpatialVariableMetadata(m_sys, "liqfrac", m_grid->z())};

  set_attrs("liquid water fraction in ice (between 0 and 1)", "",
            "1", "1", 0);
  m_vars[0].set_numbers("valid_range", {0.0, 1.0});
}

IceModelVec::Ptr LiquidFraction::compute_impl() const {

  IceModelVec3::Ptr result(new IceModelVec3(m_grid, "liqfrac", WITHOUT_GHOSTS));
  result->metadata(0) = m_vars[0];

  bool cold_mode = m_config->get_flag("energy.temperature_based");

  if (cold_mode) {
    result->set(0.0);
  } else {
    energy::compute_liquid_water_fraction(model->energy_balance_model()->enthalpy(),
                                          model->geometry().ice_thickness,
                                          *result);
  }

  return result;
}

//! \brief Computes the total thickness of temperate ice in a column.
class TemperateIceThickness : public Diag<IceModel>
{
public:
  TemperateIceThickness(const IceModel *m);
protected:
  virtual IceModelVec::Ptr compute_impl() const;
};

TemperateIceThickness::TemperateIceThickness(const IceModel *m)
  : Diag<IceModel>(m) {

  // set metadata:
  m_vars = {SpatialVariableMetadata(m_sys,
                                    "tempicethk")};

  set_attrs("temperate ice thickness (total column content)", "",
            "m", "m", 0);
  m_vars[0].set_number("_FillValue", m_fill_value);
}

IceModelVec::Ptr TemperateIceThickness::compute_impl() const {

  IceModelVec2S::Ptr result(new IceModelVec2S(m_grid, "tempicethk", WITHOUT_GHOSTS));
  result->metadata(0) = m_vars[0];

  const IceModelVec2CellType &cell_type = model->geometry().cell_type;
  const IceModelVec3& ice_enthalpy = model->energy_balance_model()->enthalpy();
  const IceModelVec2S& ice_thickness = model->geometry().ice_thickness;

  IceModelVec::AccessList list{&cell_type, result.get(), &ice_enthalpy, &ice_thickness};

  EnthalpyConverter::Ptr EC = model->ctx()->enthalpy_converter();

  ParallelSection loop(m_grid->com);
  try {
    for (Points p(*m_grid); p; p.next()) {
      const int i = p.i(), j = p.j();

      if (cell_type.icy(i, j)) {
        const double *Enth = ice_enthalpy.get_column(i,j);
        double H_temperate = 0.0;
        const double H = ice_thickness(i,j);
        const unsigned int ks = m_grid->kBelowHeight(H);

        for (unsigned int k=0; k<ks; ++k) { // FIXME issue #15
          double pressure = EC->pressure(H - m_grid->z(k));

          if (EC->is_temperate_relaxed(Enth[k], pressure)) {
            H_temperate += m_grid->z(k+1) - m_grid->z(k);
          }
        }

        double pressure = EC->pressure(H - m_grid->z(ks));
        if (EC->is_temperate_relaxed(Enth[ks], pressure)) {
          H_temperate += H - m_grid->z(ks);
        }

        (*result)(i,j) = H_temperate;
      } else {
        // ice-free
        (*result)(i,j) = m_fill_value;
      }
    }
  } catch (...) {
    loop.failed();
  }
  loop.check();

  return result;
}

//! \brief Computes the thickness of the basal layer of temperate ice.
class TemperateIceThicknessBasal : public Diag<IceModel>
{
public:
  TemperateIceThicknessBasal(const IceModel *m);
protected:
  virtual IceModelVec::Ptr compute_impl() const;
};

TemperateIceThicknessBasal::TemperateIceThicknessBasal(const IceModel *m)
  : Diag<IceModel>(m) {

  // set metadata:
  m_vars = {SpatialVariableMetadata(m_sys,
                                    "tempicethk_basal")};

  set_attrs("thickness of the basal layer of temperate ice", "",
            "m", "m", 0);
  m_vars[0].set_number("_FillValue", m_fill_value);
}

/*!
 * Uses linear interpolation to go beyond vertical grid resolution.
 */
IceModelVec::Ptr TemperateIceThicknessBasal::compute_impl() const {

  IceModelVec2S::Ptr result(new IceModelVec2S(m_grid, "tempicethk_basal", WITHOUT_GHOSTS));
  result->metadata(0) = m_vars[0];

  EnthalpyConverter::Ptr EC = model->ctx()->enthalpy_converter();

  const IceModelVec2CellType &cell_type = model->geometry().cell_type;
  const IceModelVec3& ice_enthalpy = model->energy_balance_model()->enthalpy();
  const IceModelVec2S& ice_thickness = model->geometry().ice_thickness;

  IceModelVec::AccessList list{&cell_type, result.get(), &ice_thickness, &ice_enthalpy};

  ParallelSection loop(m_grid->com);
  try {
    for (Points p(*m_grid); p; p.next()) {
      const int i = p.i(), j = p.j();

      double H = ice_thickness(i,j);

      // if we have no ice, go on to the next grid point (this cell will be
      // marked as "missing" later)
      if (cell_type.ice_free(i, j)) {
        (*result)(i,j) = m_fill_value;
        continue;
      }

      const double *Enth = ice_enthalpy.get_column(i,j);

      unsigned int ks = m_grid->kBelowHeight(H);

      unsigned int k = 0;
      double pressure = EC->pressure(H - m_grid->z(k));
      while (k <= ks) {         // FIXME issue #15
        pressure = EC->pressure(H - m_grid->z(k));

        if (EC->is_temperate_relaxed(Enth[k],pressure)) {
          k++;
        } else {
          break;
        }
      }
      // after this loop 'pressure' is equal to the pressure at the first level
      // that is cold

      // no temperate ice at all; go to the next grid point
      if (k == 0) {
        (*result)(i,j) = 0.0;
        continue;
      }

      // the whole column is temperate (except, possibly, some ice between
      // z(ks) and the total thickness; we ignore it)
      if (k == ks + 1) {
        (*result)(i,j) = m_grid->z(ks);
        continue;
      }

      double
        pressure_0 = EC->pressure(H - m_grid->z(k-1)),
        dz         = m_grid->z(k) - m_grid->z(k-1),
        slope1     = (Enth[k] - Enth[k-1]) / dz,
        slope2     = (EC->enthalpy_cts(pressure) - EC->enthalpy_cts(pressure_0)) / dz;

      if (slope1 != slope2) {
        (*result)(i,j) = m_grid->z(k-1) +
          (EC->enthalpy_cts(pressure_0) - Enth[k-1]) / (slope1 - slope2);

        // check if the resulting thickness is valid:
        (*result)(i,j) = std::max((*result)(i,j), m_grid->z(k-1));
        (*result)(i,j) = std::min((*result)(i,j), m_grid->z(k));
      } else {
        throw RuntimeError::formatted(PISM_ERROR_LOCATION, "Linear interpolation of the thickness of"
                                      " the basal temperate layer failed:\n"
                                      "(i=%d, j=%d, k=%d, ks=%d)\n",
                                      i, j, k, ks);
      }
    }
  } catch (...) {
    loop.failed();
  }
  loop.check();


  return result;
}

namespace scalar {

//! \brief Computes the total ice volume in glacierized areas.
class IceVolumeGlacierized : public TSDiag<TSSnapshotDiagnostic, IceModel>
{
public:
  IceVolumeGlacierized(IceModel *m)
    : TSDiag<TSSnapshotDiagnostic, IceModel>(m, "ice_volume_glacierized") {

    set_units("m3", "m3");
    m_ts.variable().set_string("long_name", "volume of the ice in glacierized areas");
    m_ts.variable().set_number("valid_min", 0.0);
  }
  double compute() {
<<<<<<< HEAD
    return model->ice_volume(m_config->get_number("output.ice_free_thickness_standard"));
=======
    return ice_volume(model->geometry(),
                      m_config->get_double("output.ice_free_thickness_standard"));
>>>>>>> e783d014
  }
};

//! \brief Computes the total ice volume.
class IceVolume : public TSDiag<TSSnapshotDiagnostic, IceModel>
{
public:
  IceVolume(IceModel *m)
    : TSDiag<TSSnapshotDiagnostic, IceModel>(m, "ice_volume") {

    set_units("m3", "m3");
    m_ts.variable().set_string("long_name", "volume of the ice, including seasonal cover");
    m_ts.variable().set_number("valid_min", 0.0);
  }

  double compute() {
    return ice_volume(model->geometry(), 0.0);
  }
};

//! \brief Computes the total ice volume which is relevant for sea-level
class SeaLevelRisePotential : public TSDiag<TSSnapshotDiagnostic, IceModel>
{
public:
  SeaLevelRisePotential(const IceModel *m)
    : TSDiag<TSSnapshotDiagnostic, IceModel>(m, "sea_level_rise_potential") {

    set_units("m", "m");
    m_ts.variable().set_string("long_name", "the sea level rise that would result if all the ice were melted");
    m_ts.variable().set_number("valid_min", 0.0);
  }

  double compute() {
<<<<<<< HEAD
    return model->sea_level_rise_potential(m_config->get_number("output.ice_free_thickness_standard"));
=======
    return sea_level_rise_potential(model->geometry(),
                                    m_config->get_double("output.ice_free_thickness_standard"));
>>>>>>> e783d014
  }
};

//! \brief Computes the rate of change of the total ice volume in glacierized areas.
class IceVolumeRateOfChangeGlacierized : public TSDiag<TSRateDiagnostic, IceModel>
{
public:
  IceVolumeRateOfChangeGlacierized(IceModel *m)
    : TSDiag<TSRateDiagnostic, IceModel>(m, "tendency_of_ice_volume_glacierized") {

    set_units("m3 s-1", "m3 year-1");
    m_ts.variable().set_string("long_name", "rate of change of the ice volume in glacierized areas");
  }

  double compute() {
<<<<<<< HEAD
    return model->ice_volume(m_config->get_number("output.ice_free_thickness_standard"));
=======
    return ice_volume(model->geometry(),
                      m_config->get_double("output.ice_free_thickness_standard"));
>>>>>>> e783d014
  }
};

//! \brief Computes the rate of change of the total ice volume.
class IceVolumeRateOfChange : public TSDiag<TSRateDiagnostic, IceModel>
{
public:
  IceVolumeRateOfChange(IceModel *m)
    : TSDiag<TSRateDiagnostic, IceModel>(m, "tendency_of_ice_volume") {

    set_units("m3 s-1", "m3 year-1");
    m_ts.variable().set_string("long_name",
                               "rate of change of the ice volume, including seasonal cover");
  }

  double compute() {
    return ice_volume(model->geometry(), 0.0);
  }
};

//! \brief Computes the total ice area.
class IceAreaGlacierized : public TSDiag<TSSnapshotDiagnostic, IceModel>
{
public:
  IceAreaGlacierized(IceModel *m)
    : TSDiag<TSSnapshotDiagnostic, IceModel>(m, "ice_area_glacierized") {

    set_units("m2", "m2");
    m_ts.variable().set_string("long_name", "glacierized area");
    m_ts.variable().set_number("valid_min", 0.0);
  }

  double compute() {
<<<<<<< HEAD
    return model->ice_area(m_config->get_number("output.ice_free_thickness_standard"));
=======
    return ice_area(model->geometry(), m_config->get_double("output.ice_free_thickness_standard"));
>>>>>>> e783d014
  }
};

//! \brief Computes the total mass of the ice not displacing sea water.
class IceMassNotDisplacingSeaWater : public TSDiag<TSSnapshotDiagnostic, IceModel>
{
public:
  IceMassNotDisplacingSeaWater(const IceModel *m)
    : TSDiag<TSSnapshotDiagnostic, IceModel>(m, "limnsw") {

    set_units("kg", "kg");
    m_ts.variable().set_string("long_name", "mass of the ice not displacing sea water");
<<<<<<< HEAD
    m_ts.variable().set_number("valid_min", 0.0);
=======
    m_ts.variable().set_string("standard_name", "land_ice_mass_not_displacing_sea_water");
    m_ts.variable().set_double("valid_min", 0.0);
>>>>>>> e783d014
  }

  double compute() {

    const double
<<<<<<< HEAD
      thickness_standard = m_config->get_number("output.ice_free_thickness_standard"),
      ice_density        = m_config->get_number("constants.ice.density"),
      ice_volume         = model->ice_volume_not_displacing_seawater(thickness_standard),
=======
      thickness_standard = m_config->get_double("output.ice_free_thickness_standard"),
      ice_density        = m_config->get_double("constants.ice.density"),
      ice_volume         = ice_volume_not_displacing_seawater(model->geometry(),
                                                              thickness_standard),
>>>>>>> e783d014
      ice_mass           = ice_volume * ice_density;

    return ice_mass;
  }
};

//! \brief Computes the total ice mass in glacierized areas.
class IceMassGlacierized : public TSDiag<TSSnapshotDiagnostic, IceModel>
{
public:
  IceMassGlacierized(IceModel *m)
    : TSDiag<TSSnapshotDiagnostic, IceModel>(m, "ice_mass_glacierized") {

    set_units("kg", "kg");
    m_ts.variable().set_string("long_name", "mass of the ice in glacierized areas");
    m_ts.variable().set_number("valid_min", 0.0);
  }

  double compute() {
    double
<<<<<<< HEAD
      ice_density        = m_config->get_number("constants.ice.density"),
      thickness_standard = m_config->get_number("output.ice_free_thickness_standard");
    return model->ice_volume(thickness_standard) * ice_density;
=======
      ice_density        = m_config->get_double("constants.ice.density"),
      thickness_standard = m_config->get_double("output.ice_free_thickness_standard");
    return ice_volume(model->geometry(), thickness_standard) * ice_density;
>>>>>>> e783d014
  }
};

//! \brief Computes the total ice mass.
class IceMass : public TSDiag<TSSnapshotDiagnostic, IceModel>
{
public:
  IceMass(IceModel *m)
    : TSDiag<TSSnapshotDiagnostic, IceModel>(m, "ice_mass") {

    if (m_config->get_boolean("output.ISMIP6")) {
      m_ts.variable().set_name("lim");
    }

    set_units("kg", "kg");
    m_ts.variable().set_string("long_name", "mass of the ice, including seasonal cover");
<<<<<<< HEAD
    m_ts.variable().set_number("valid_min", 0.0);
  }

  double compute() {
    return (model->ice_volume(0.0) *
            m_config->get_number("constants.ice.density"));
=======
    m_ts.variable().set_string("standard_name", "land_ice_mass");
    m_ts.variable().set_double("valid_min", 0.0);
  }

  double compute() {
    return (ice_volume(model->geometry(), 0.0) *
            m_config->get_double("constants.ice.density"));
>>>>>>> e783d014
  }
};

//! \brief Computes the rate of change of the total ice mass in glacierized areas.
class IceMassRateOfChangeGlacierized : public TSDiag<TSRateDiagnostic, IceModel>
{
public:
  IceMassRateOfChangeGlacierized(IceModel *m)
    : TSDiag<TSRateDiagnostic, IceModel>(m, "tendency_of_ice_mass_glacierized") {

    set_units("kg s-1", "Gt year-1");
    m_ts.variable().set_string("long_name", "rate of change of the ice mass in glacierized areas");
  }

  double compute() {
    double
<<<<<<< HEAD
      ice_density         = m_config->get_number("constants.ice.density"),
      thickness_threshold = m_config->get_number("output.ice_free_thickness_standard");
    return model->ice_volume(thickness_threshold) * ice_density;
=======
      ice_density         = m_config->get_double("constants.ice.density"),
      thickness_threshold = m_config->get_double("output.ice_free_thickness_standard");
    return ice_volume(model->geometry(), thickness_threshold) * ice_density;
>>>>>>> e783d014
  }
};

//! \brief Computes the rate of change of the total ice mass due to flow (influx due to
//! prescribed constant-in-time ice thickness).
/*!
 * This is the change in mass resulting from prescribing (fixing) ice thickness.
 */
class IceMassRateOfChangeDueToFlow : public TSDiag<TSFluxDiagnostic, IceModel>
{
public:
  IceMassRateOfChangeDueToFlow(IceModel *m)
    : TSDiag<TSFluxDiagnostic, IceModel>(m, "tendency_of_ice_mass_due_to_flow") {

    set_units("kg s-1", "Gt year-1");
    m_ts.variable().set_string("long_name", "rate of change of the mass of ice due to flow"
                               " (i.e. prescribed ice thickness)");
  }

  double compute() {

    const double
      ice_density = m_config->get_number("constants.ice.density");

    const IceModelVec2S
      &dH = model->geometry_evolution().thickness_change_due_to_flow(),
      &dV = model->geometry_evolution().area_specific_volume_change_due_to_flow();

    auto cell_area = m_grid->cell_area();

    IceModelVec::AccessList list{&dH, &dV};

    double volume_change = 0.0;
    for (Points p(*m_grid); p; p.next()) {
      const int i = p.i(), j = p.j();
      // m * m^2 = m^3
      volume_change += (dH(i, j) + dV(i, j)) * cell_area;
    }

    // (kg/m^3) * m^3 = kg
    return ice_density * GlobalSum(m_grid->com, volume_change);
  }
};

//! \brief Computes the rate of change of the total ice mass.
class IceMassRateOfChange : public TSDiag<TSRateDiagnostic, IceModel>
{
public:
  IceMassRateOfChange(IceModel *m)
    : TSDiag<TSRateDiagnostic, IceModel>(m, "tendency_of_ice_mass") {

    set_units("kg s-1", "Gt year-1");
    m_ts.variable().set_string("long_name",
                               "rate of change of the mass of ice, including seasonal cover");
  }

  double compute() {
<<<<<<< HEAD
    const double ice_density = m_config->get_number("constants.ice.density");
    return model->ice_volume(0.0) * ice_density;
=======
    const double ice_density = m_config->get_double("constants.ice.density");
    return ice_volume(model->geometry(), 0.0) * ice_density;
>>>>>>> e783d014
  }
};


//! \brief Computes the total volume of the temperate ice in glacierized areas.
class IceVolumeGlacierizedTemperate : public TSDiag<TSSnapshotDiagnostic, IceModel>
{
public:
  IceVolumeGlacierizedTemperate(IceModel *m)
    : TSDiag<TSSnapshotDiagnostic, IceModel>(m, "ice_volume_glacierized_temperate") {

    set_units("m3", "m3");
    m_ts.variable().set_string("long_name", "volume of temperate ice in glacierized areas");
    m_ts.variable().set_number("valid_min", 0.0);
  }

  double compute() {
    return model->ice_volume_temperate(m_config->get_number("output.ice_free_thickness_standard"));
  }
};

//! \brief Computes the total volume of the temperate ice.
class IceVolumeTemperate : public TSDiag<TSSnapshotDiagnostic, IceModel>
{
public:
  IceVolumeTemperate(IceModel *m)
    : TSDiag<TSSnapshotDiagnostic, IceModel>(m, "ice_volume_temperate") {

    set_units("m3", "m3");
    m_ts.variable().set_string("long_name", "volume of temperate ice, including seasonal cover");
    m_ts.variable().set_number("valid_min", 0.0);
  }

  double compute() {
    return model->ice_volume_temperate(0.0);
  }
};

//! \brief Computes the total volume of the cold ice in glacierized areas.
class IceVolumeGlacierizedCold : public TSDiag<TSSnapshotDiagnostic, IceModel>
{
public:
  IceVolumeGlacierizedCold(IceModel *m)
    : TSDiag<TSSnapshotDiagnostic, IceModel>(m, "ice_volume_glacierized_cold") {

    set_units("m3", "m3");
    m_ts.variable().set_string("long_name", "volume of cold ice in glacierized areas");
    m_ts.variable().set_number("valid_min", 0.0);
  }

  double compute() {
    return model->ice_volume_cold(m_config->get_number("output.ice_free_thickness_standard"));
  }
};

//! \brief Computes the total volume of the cold ice.
class IceVolumeCold : public TSDiag<TSSnapshotDiagnostic, IceModel>
{
public:
  IceVolumeCold(IceModel *m)
    : TSDiag<TSSnapshotDiagnostic, IceModel>(m, "ice_volume_cold") {

    set_units("m3", "m3");
    m_ts.variable().set_string("long_name", "volume of cold ice, including seasonal cover");
    m_ts.variable().set_number("valid_min", 0.0);
  }

  double compute() {
    return model->ice_volume_cold(0.0);
  }
};

//! \brief Computes the total area of the temperate ice.
class IceAreaGlacierizedTemperateBase : public TSDiag<TSSnapshotDiagnostic, IceModel>
{
public:
  IceAreaGlacierizedTemperateBase(IceModel *m)
    : TSDiag<TSSnapshotDiagnostic, IceModel>(m, "ice_area_glacierized_temperate_base") {

    set_units("m2", "m2");
    m_ts.variable().set_string("long_name", "glacierized area where basal ice is temperate");
    m_ts.variable().set_number("valid_min", 0.0);
  }

  double compute() {
    return model->ice_area_temperate(m_config->get_number("output.ice_free_thickness_standard"));
  }
};

//! \brief Computes the total area of the cold ice.
class IceAreaGlacierizedColdBase : public TSDiag<TSSnapshotDiagnostic, IceModel>
{
public:
  IceAreaGlacierizedColdBase(IceModel *m)
    : TSDiag<TSSnapshotDiagnostic, IceModel>(m, "ice_area_glacierized_cold_base") {

    set_units("m2", "m2");
    m_ts.variable().set_string("long_name", "glacierized area where basal ice is cold");
    m_ts.variable().set_number("valid_min", 0.0);
  }

  double compute() {
    return model->ice_area_cold(m_config->get_number("output.ice_free_thickness_standard"));
  }
};

//! \brief Computes the total ice enthalpy in glacierized areas.
class IceEnthalpyGlacierized : public TSDiag<TSSnapshotDiagnostic, IceModel>
{
public:
  IceEnthalpyGlacierized(IceModel *m)
    : TSDiag<TSSnapshotDiagnostic, IceModel>(m, "ice_enthalpy_glacierized") {

    set_units("J", "J");
    m_ts.variable().set_string("long_name", "enthalpy of the ice in glacierized areas");
    m_ts.variable().set_number("valid_min", 0.0);
  }

  double compute() {
    return energy::total_ice_enthalpy(m_config->get_number("output.ice_free_thickness_standard"),
                                      model->energy_balance_model()->enthalpy(),
                                      model->geometry().ice_thickness);
  }
};

//! \brief Computes the total ice enthalpy.
class IceEnthalpy : public TSDiag<TSSnapshotDiagnostic, IceModel>
{
public:
  IceEnthalpy(IceModel *m)
    : TSDiag<TSSnapshotDiagnostic, IceModel>(m, "ice_enthalpy") {

    set_units("J", "J");
    m_ts.variable().set_string("long_name", "enthalpy of the ice, including seasonal cover");
    m_ts.variable().set_number("valid_min", 0.0);
  }

  double compute() {
    return energy::total_ice_enthalpy(0.0,
                                      model->energy_balance_model()->enthalpy(),
                                      model->geometry().ice_thickness);
  }
};

//! \brief Computes the total grounded ice area.
class IceAreaGlacierizedGrounded : public TSDiag<TSSnapshotDiagnostic, IceModel>
{
public:
  IceAreaGlacierizedGrounded(IceModel *m)
    : TSDiag<TSSnapshotDiagnostic, IceModel>(m, "ice_area_glacierized_grounded") {

    if (m_config->get_boolean("output.ISMIP6")) {
      m_ts.variable().set_name("iareagr");
    }

    set_units("m2", "m2");
    m_ts.variable().set_string("long_name", "area of grounded ice in glacierized areas");
<<<<<<< HEAD
    m_ts.variable().set_number("valid_min", 0.0);
  }

  double compute() {
    return model->ice_area_grounded(m_config->get_number("output.ice_free_thickness_standard"));
=======
    m_ts.variable().set_string("standard_name", "grounded_ice_sheet_area");
    m_ts.variable().set_double("valid_min", 0.0);
  }

  double compute() {
    return ice_area_grounded(model->geometry(),
                             m_config->get_double("output.ice_free_thickness_standard"));
>>>>>>> e783d014
  }
};

//! \brief Computes the total floating ice area.
class IceAreaGlacierizedShelf : public TSDiag<TSSnapshotDiagnostic, IceModel>
{
public:
  IceAreaGlacierizedShelf(IceModel *m)
    : TSDiag<TSSnapshotDiagnostic, IceModel>(m, "ice_area_glacierized_floating") {

    if (m_config->get_boolean("output.ISMIP6")) {
      m_ts.variable().set_name("iareafl");
    }

    set_units("m2", "m2");
    m_ts.variable().set_string("long_name", "area of ice shelves in glacierized areas");
<<<<<<< HEAD
    m_ts.variable().set_number("valid_min", 0.0);
  }

  double compute() {
    return model->ice_area_floating(m_config->get_number("output.ice_free_thickness_standard"));
=======
    m_ts.variable().set_string("standard_name", "floating_ice_shelf_area");
    m_ts.variable().set_double("valid_min", 0.0);
  }

  double compute() {
    return ice_area_floating(model->geometry(),
                             m_config->get_double("output.ice_free_thickness_standard"));
>>>>>>> e783d014
  }
};

//! \brief Computes the total grounded ice volume.
class IceVolumeGlacierizedGrounded : public TSDiag<TSSnapshotDiagnostic, IceModel>
{
public:
  IceVolumeGlacierizedGrounded(IceModel *m)
    : TSDiag<TSSnapshotDiagnostic, IceModel>(m, "ice_volume_glacierized_grounded") {

    set_units("m3", "m3");
    m_ts.variable().set_string("long_name", "volume of grounded ice in glacierized areas");
    m_ts.variable().set_number("valid_min", 0.0);
  }

  double compute() {
    const IceModelVec2CellType &cell_type = model->geometry().cell_type;

    const IceModelVec2S &ice_thickness = model->geometry().ice_thickness;

    const double
      thickness_threshold = m_config->get_number("output.ice_free_thickness_standard"),
      cell_area           = m_grid->cell_area();

    IceModelVec::AccessList list{&ice_thickness, &cell_type};

    double volume = 0.0;
    for (Points p(*m_grid); p; p.next()) {
      const int i = p.i(), j = p.j();

      const double H = ice_thickness(i, j);

      if (cell_type.grounded(i, j) and H >= thickness_threshold) {
        volume += cell_area * H;
      }
    }

    return GlobalSum(m_grid->com, volume);
  }
};

//! \brief Computes the total floating ice volume.
class IceVolumeGlacierizedShelf : public TSDiag<TSSnapshotDiagnostic, IceModel>
{
public:
  IceVolumeGlacierizedShelf(IceModel *m)
    : TSDiag<TSSnapshotDiagnostic, IceModel>(m, "ice_volume_glacierized_floating") {

    set_units("m3", "m3");
    m_ts.variable().set_string("long_name", "volume of ice shelves in glacierized areas");
    m_ts.variable().set_number("valid_min", 0.0);
  }

  double compute() {
    const IceModelVec2CellType &cell_type = model->geometry().cell_type;

    const IceModelVec2S &ice_thickness = model->geometry().ice_thickness;

    const double
      thickness_threshold = m_config->get_number("output.ice_free_thickness_standard"),
      cell_area           = m_grid->cell_area();

    IceModelVec::AccessList list{&ice_thickness, &cell_type};

    double volume = 0.0;
    for (Points p(*m_grid); p; p.next()) {
      const int i = p.i(), j = p.j();

      const double H = ice_thickness(i, j);

      if (cell_type.ocean(i, j) and H >= thickness_threshold) {
        volume += cell_area * H;
      }
    }

    return GlobalSum(m_grid->com, volume);
  }
};

//! \brief Reports the mass continuity time step.
class TimeStepLength : public TSDiag<TSSnapshotDiagnostic, IceModel>
{
public:
  TimeStepLength(const IceModel *m)
    : TSDiag<TSSnapshotDiagnostic, IceModel>(m, "dt") {

    set_units("second", "year");
    m_ts.variable().set_string("long_name", "mass continuity time step");
    m_ts.variable().set_number("valid_min", 0.0);
  }

  double compute() {
    return model->dt();
  }
};

//! \brief Reports maximum diffusivity.
class MaxDiffusivity : public TSDiag<TSSnapshotDiagnostic, IceModel>
{
public:
  MaxDiffusivity(const IceModel *m)
    : TSDiag<TSSnapshotDiagnostic, IceModel>(m, "max_diffusivity") {

    set_units("m2 s-1", "m2 s-1");
    m_ts.variable().set_string("long_name", "maximum diffusivity");
    m_ts.variable().set_number("valid_min", 0.0);
  }

  double compute() {
    return model->stress_balance()->max_diffusivity();
  }
};

//! \brief Reports the maximum horizontal absolute velocity component over the grid.
/*!
 * This is the value used by the adaptive time-stepping code in the CFL condition
 * for horizontal advection (i.e. in energy and mass conservation time steps).
 *
 * This is not the maximum horizontal speed, but rather the maximum of components.
 *
 * Note that this picks up the value computed during the time-step taken at a
 * reporting time. (It is not the "average over the reporting interval computed using
 * differencing in time", as other rate-of-change diagnostics.)
 */
class MaxHorizontalVelocity : public TSDiag<TSSnapshotDiagnostic, IceModel>
{
public:
  MaxHorizontalVelocity(const IceModel *m)
    : TSDiag<TSSnapshotDiagnostic, IceModel>(m, "max_hor_vel") {

    set_units("m second-1", "m year-1");
    m_ts.variable().set_string("long_name",
                               "maximum abs component of horizontal ice velocity"
                               " over grid in last time step during time-series reporting interval");
    m_ts.variable().set_number("valid_min", 0.0);
  }

  double compute() {
    CFLData cfl = model->stress_balance()->max_timestep_cfl_3d();

    return std::max(cfl.u_max, cfl.v_max);
  }
};

/*!
 * Return total mass change due to one of the terms in the mass continuity equation.
 *
 * Possible terms are
 *
 * - SMB: surface mass balance
 * - BMB: basal mass balance
 * - FLOW: ice flow
 * - ERROR: numerical flux needed to preserve non-negativity of thickness
 *
 * This computation can be restricted to grounded and floating areas
 * using the `area` argument.
 *
 * - BOTH: include all contributions
 * - GROUNDED: include grounded areas only
 * - SHELF: include floating areas only
 *
 * When computing mass changes due to flow it is important to remember
 * that ice mass in a cell can be represented by its thickness *or* an
 * "area specific volume". Transferring mass from one representation
 * to the other does not change the mass in a cell. This explains the
 * special case used when `term == FLOW`. (Note that surface and basal
 * mass balances do not affect the area specific volume field.)
 */
double mass_change(const IceModel *model, TermType term, AreaType area) {
  const IceGrid &grid = *model->grid();
  const Config &config = *grid.ctx()->config();

  const double
    ice_density = config.get_number("constants.ice.density"),
    cell_area   = grid.cell_area();

  const IceModelVec2CellType &cell_type = model->geometry().cell_type;

  const IceModelVec2S *thickness_change = nullptr;

  switch (term) {
  case FLOW:
    thickness_change = &model->geometry_evolution().thickness_change_due_to_flow();
    break;
  case SMB:
    thickness_change = &model->geometry_evolution().top_surface_mass_balance();
    break;
  case BMB:
    thickness_change = &model->geometry_evolution().bottom_surface_mass_balance();
    break;
  case ERROR:
    thickness_change = &model->geometry_evolution().conservation_error();
    break;
  default:
    // can't happen
    throw RuntimeError::formatted(PISM_ERROR_LOCATION, "invalid term type");
  }

  const IceModelVec2S &dV_flow = model->geometry_evolution().area_specific_volume_change_due_to_flow();

  IceModelVec::AccessList list{&cell_type, thickness_change};

  if (term == FLOW) {
    list.add(dV_flow);
  }

  double volume_change = 0.0;
  for (Points p(grid); p; p.next()) {
    const int i = p.i(), j = p.j();

    if ((area == BOTH) or
        (area == GROUNDED and cell_type.grounded(i, j)) or
        (area == SHELF and cell_type.ocean(i, j))) {

      double dV = term == FLOW ? dV_flow(i, j) : 0.0;

      // m^3 = m^2 * m
      volume_change += cell_area * ((*thickness_change)(i, j) + dV);
    }
  }

  // (kg / m^3) * m^3 = kg
  return ice_density * GlobalSum(grid.com, volume_change);
}

//! \brief Reports the total bottom surface ice flux.
class IceMassFluxBasal : public TSDiag<TSFluxDiagnostic, IceModel>
{
public:
  IceMassFluxBasal(const IceModel *m)
    : TSDiag<TSFluxDiagnostic, IceModel>(m, "tendency_of_ice_mass_due_to_basal_mass_flux") {

    set_units("kg s-1", "Gt year-1");
    m_ts.variable().set_string("long_name", "total over ice domain of bottom surface ice mass flux");
    m_ts.variable().set_string("comment", "positive means ice gain");
  }

  double compute() {
    return mass_change(model, BMB, BOTH);
  }
};

//! \brief Reports the total top surface ice flux.
class IceMassFluxSurface : public TSDiag<TSFluxDiagnostic, IceModel>
{
public:
  IceMassFluxSurface(const IceModel *m)
    : TSDiag<TSFluxDiagnostic, IceModel>(m, "tendency_of_ice_mass_due_to_surface_mass_flux") {

    if (m_config->get_boolean("output.ISMIP6")) {
      m_ts.variable().set_name("tendacabf");
    }

    set_units("kg s-1", "Gt year-1");
    m_ts.variable().set_string("long_name", "total over ice domain of top surface ice mass flux");
    m_ts.variable().set_string("standard_name", "tendency_of_land_ice_mass_due_to_surface_mass_balance");
    m_ts.variable().set_string("comment", "positive means ice gain");
  }

  double compute() {
    return mass_change(model, SMB, BOTH);
  }
};

//! \brief Reports the total basal ice flux over the grounded region.
class IceMassFluxBasalGrounded : public TSDiag<TSFluxDiagnostic, IceModel>
{
public:
  IceMassFluxBasalGrounded(const IceModel *m)
    : TSDiag<TSFluxDiagnostic, IceModel>(m, "basal_mass_flux_grounded") {

    if (m_config->get_boolean("output.ISMIP6")) {
      m_ts.variable().set_name("tendlibmassbf");
    }

    set_units("kg s-1", "Gt year-1");
    m_ts.variable().set_string("long_name", "total over grounded ice domain of basal mass flux");
    m_ts.variable().set_string("standard_name", "tendency_of_land_ice_mass_due_to_basal_mass_balance");
    m_ts.variable().set_string("comment", "positive means ice gain");
  }

  double compute() {
    return mass_change(model, BMB, GROUNDED);
  }
};

//! \brief Reports the total sub-shelf ice flux.
class IceMassFluxBasalFloating : public TSDiag<TSFluxDiagnostic, IceModel>
{
public:
  IceMassFluxBasalFloating(const IceModel *m)
    : TSDiag<TSFluxDiagnostic, IceModel>(m, "basal_mass_flux_floating") {

    if (m_config->get_boolean("output.ISMIP6")) {
      m_ts.variable().set_name("tendlibmassbffl");
    }

    set_units("kg s-1", "Gt year-1");
    m_ts.variable().set_string("long_name", "total sub-shelf ice flux");
    m_ts.variable().set_string("standard_name", "tendency_of_land_ice_mass_due_to_basal_mass_balance");
    m_ts.variable().set_string("comment", "positive means ice gain");
  }

  double compute() {
    return mass_change(model, BMB, SHELF);
  }
};

//! \brief Reports the total numerical mass flux needed to preserve
//! non-negativity of ice thickness.
class IceMassFluxConservationError : public TSDiag<TSFluxDiagnostic, IceModel>
{
public:
  IceMassFluxConservationError(const IceModel *m)
    : TSDiag<TSFluxDiagnostic, IceModel>(m, "tendency_of_ice_mass_due_to_conservation_error") {

    set_units("kg s-1", "Gt year-1");
    m_ts.variable().set_string("long_name", "total numerical flux needed to preserve non-negativity"
                               " of ice thickness");
    m_ts.variable().set_string("comment", "positive means ice gain");
  }

  double compute() {
    return mass_change(model, ERROR, BOTH);
  }
};

//! \brief Reports the total discharge flux.
class IceMassFluxDischarge : public TSDiag<TSFluxDiagnostic, IceModel>
{
public:
  IceMassFluxDischarge(const IceModel *m)
    : TSDiag<TSFluxDiagnostic, IceModel>(m, "tendency_of_ice_mass_due_to_discharge") {

    if (m_config->get_boolean("output.ISMIP6")) {
      m_ts.variable().set_name("tendlifmassbf");
    }

    set_units("kg s-1", "Gt year-1");
    m_ts.variable().set_string("long_name",
                               "discharge flux (frontal melt, calving, forced retreat)");
    m_ts.variable().set_string("standard_name",
                               "tendency_of_land_ice_mass_due_to_calving_and_ice_front_melting");
    m_ts.variable().set_string("comment", "positive means ice gain");
  }

  double compute() {
    const double ice_density = m_config->get_number("constants.ice.density");

    const IceModelVec2S &calving = model->calving();
    const IceModelVec2S &frontal_melt = model->frontal_melt();
    const IceModelVec2S &forced_retreat = model->forced_retreat();

    auto cell_area = m_grid->cell_area();

    double volume_change = 0.0;

    IceModelVec::AccessList list{&calving, &frontal_melt, &forced_retreat};

    for (Points p(*m_grid); p; p.next()) {
      const int i = p.i(), j = p.j();
      // m^2 * m = m^3
      volume_change += cell_area * (calving(i, j) + frontal_melt(i, j) + forced_retreat(i, j));
    }

    // (kg/m^3) * m^3 = kg
    return ice_density * GlobalSum(m_grid->com, volume_change);
  }
};

//! \brief Reports the total calving flux.
class IceMassFluxCalving : public TSDiag<TSFluxDiagnostic, IceModel>
{
public:
  IceMassFluxCalving(const IceModel *m)
    : TSDiag<TSFluxDiagnostic, IceModel>(m, "tendency_of_ice_mass_due_to_calving") {

    if (m_config->get_boolean("output.ISMIP6")) {
      m_ts.variable().set_name("tendlicalvf");
    }

    set_units("kg s-1", "Gt year-1");
    m_ts.variable().set_string("long_name", "calving flux");
    m_ts.variable().set_string("standard_name", "tendency_of_land_ice_mass_due_to_calving");
    m_ts.variable().set_string("comment", "positive means ice gain");
  }

  double compute() {
    const double ice_density = m_config->get_double("constants.ice.density");

    const IceModelVec2S &calving = model->calving();

    auto cell_area = m_grid->cell_area();

    double volume_change = 0.0;

    IceModelVec::AccessList list{&calving};

    for (Points p(*m_grid); p; p.next()) {
      const int i = p.i(), j = p.j();
      // m^2 * m = m^3
      volume_change += cell_area * calving(i, j);
    }

    // (kg/m^3) * m^3 = kg
    return ice_density * GlobalSum(m_grid->com, volume_change);
  }
};

//! @brief Reports the total flux across the grounding line.
class IceMassFluxAtGroundingLine : public TSDiag<TSFluxDiagnostic, IceModel>
{
public:
  IceMassFluxAtGroundingLine(const IceModel *m)
    : TSDiag<TSFluxDiagnostic, IceModel>(m, "grounding_line_flux") {

    if (m_config->get_boolean("output.ISMIP6")) {
      m_ts.variable().set_name("tendligroundf");
      m_ts.variable().set_string("standard_name",
                                 "tendency_of_grounded_ice_mass");
    }

    set_units("kg s-1", "Gt year-1");
    m_ts.variable().set_string("long_name",
                               "total ice flux across the grounding line");
    m_ts.variable().set_string("comment", "negative flux corresponds to ice loss into the ocean");
  }

  double compute() {
    return total_grounding_line_flux(model->geometry().cell_type,
                                     model->geometry_evolution().flux_staggered(),
                                     model->dt());
  }
};

} // end of namespace scalar


//! \brief Computes dHdt, the ice thickness rate of change.
class ThicknessRateOfChange : public Diag<IceModel>
{
public:
  ThicknessRateOfChange(const IceModel *m)
    : Diag<IceModel>(m),
    m_last_thickness(m_grid, "last_ice_thickness", WITHOUT_GHOSTS),
    m_interval_length(0.0) {

    auto ismip6 = m_config->get_boolean("output.ISMIP6");

    // set metadata:
    m_vars = {SpatialVariableMetadata(m_sys, ismip6 ? "dlithkdt" : "dHdt")};

    set_attrs("ice thickness rate of change",
              "tendency_of_land_ice_thickness",
              "m s-1", "m year-1", 0);

    auto large_number = to_internal(1e6);

<<<<<<< HEAD
    m_vars[0].set_numbers("valid_range",  {-valid_range, valid_range});
    m_vars[0].set_number("_FillValue", c(m_fill_value));
=======
    m_vars[0].set_doubles("valid_range",  {-large_number, large_number});
    m_vars[0].set_double("_FillValue", to_internal(m_fill_value));
>>>>>>> e783d014
    m_vars[0].set_string("cell_methods", "time: mean");

    m_last_thickness.set_attrs("internal",
                               "ice thickness at the time of the last report of dHdt",
                               "m", "m", "land_ice_thickness", 0);
  }
protected:
  IceModelVec::Ptr compute_impl() const {

    IceModelVec2S::Ptr result(new IceModelVec2S(m_grid, "dHdt", WITHOUT_GHOSTS));
    result->metadata() = m_vars[0];

    if (m_interval_length > 0.0) {
      model->geometry().ice_thickness.add(-1.0, m_last_thickness, *result);
      result->scale(1.0 / m_interval_length);
    } else {
      result->set(m_fill_value);
    }

    return result;
  }

  void reset_impl() {
    m_interval_length = 0.0;
    m_last_thickness.copy_from(model->geometry().ice_thickness);
  }

  void update_impl(double dt) {
    m_interval_length += dt;
  }

protected:
  IceModelVec2S m_last_thickness;
  double m_interval_length;
};

//! \brief Computes latitude and longitude bounds.
class LatLonBounds : public Diag<IceModel>
{
public:
  LatLonBounds(const IceModel *m,
               const std::string &var_name,
               const std::string &proj_string);
protected:
  virtual IceModelVec::Ptr compute_impl() const;
protected:
  std::string m_var_name, m_proj_string;
};

LatLonBounds::LatLonBounds(const IceModel *m,
                           const std::string &var_name,
                           const std::string &proj_string)
  : Diag<IceModel>(m) {
  assert(var_name == "lat" || var_name == "lon");
  m_var_name = var_name;

  // set metadata:
  std::vector<double> levels(4);
  for (int k = 0; k < 4; ++k) {
    levels[k] = k;
  }

  m_vars = {SpatialVariableMetadata(m_sys, m_var_name + "_bnds", levels)};
  m_vars[0].get_z().set_name("nv4");
  m_vars[0].get_z().clear_all_strings();
  m_vars[0].get_z().clear_all_doubles();
  m_vars[0].set_time_independent(true);

  if (m_var_name == "lon") {
    set_attrs("longitude bounds", "", "degree_east", "degree_east", 0);
    m_vars[0].set_numbers("valid_range", {-180, 180});
  } else {
    set_attrs("latitude bounds", "", "degree_north", "degree_north", 0);
    m_vars[0].set_numbers("valid_range", {-90, 90});
  }

  m_proj_string = proj_string;

#if (Pism_USE_PROJ==1)
  // create PROJ objects to check if proj_string is OK.
  Proj crs(m_proj_string);
#endif
  // If PISM_USE_PROJ is not 1 we don't need to check validity of m_proj_string: this diagnostic
  // will not be available and so this code will not run.
}

IceModelVec::Ptr LatLonBounds::compute_impl() const {
  std::map<std::string,std::string> attrs;
  std::vector<double> indices(4);

  IceModelVec3Custom::Ptr result(new IceModelVec3Custom(m_grid, m_var_name + "_bnds", "nv4",
                                                        indices, attrs));
  result->metadata(0) = m_vars[0];

  bool latitude = true;
  if (m_var_name == "lon") {
    latitude = false;
  }

  if (latitude) {
    compute_lat_bounds(m_proj_string, *result);
  } else {
    compute_lon_bounds(m_proj_string, *result);
  }

  return result;
}

class IceAreaFraction : public Diag<IceModel>
{
public:
  IceAreaFraction(const IceModel *m);
protected:
  virtual IceModelVec::Ptr compute_impl() const;
};

IceAreaFraction::IceAreaFraction(const IceModel *m)
  : Diag<IceModel>(m) {
  m_vars = {SpatialVariableMetadata(m_sys, land_ice_area_fraction_name)};
  set_attrs("fraction of a grid cell covered by ice (grounded or floating)",
            "land_ice_area_fraction", // InitMIP "standard" name
            "1", "1", 0);
}

IceModelVec::Ptr IceAreaFraction::compute_impl() const {

  IceModelVec2S::Ptr result(new IceModelVec2S(m_grid, land_ice_area_fraction_name, WITHOUT_GHOSTS));
  result->metadata(0) = m_vars[0];

  const IceModelVec2S
    &thickness         = model->geometry().ice_thickness,
    &surface_elevation = model->geometry().ice_surface_elevation,
    &bed_topography    = model->geometry().bed_elevation;

  const IceModelVec2CellType &cell_type = model->geometry().cell_type;

  IceModelVec::AccessList list{&thickness, &surface_elevation, &bed_topography, &cell_type,
      result.get()};

  const bool do_part_grid = m_config->get_flag("geometry.part_grid.enabled");
  const IceModelVec2S &Href = model->geometry().ice_area_specific_volume;;
  if (do_part_grid) {
    list.add(Href);
  }

  ParallelSection loop(m_grid->com);
  try {
    for (Points p(*m_grid); p; p.next()) {
      const int i = p.i(), j = p.j();

      if (cell_type.icy(i, j)) {
        // an "icy" cell: the area fraction is one
        (*result)(i, j) = 1.0;
      } else if (cell_type.ice_free_ocean(i, j)) {
        // an ice-free ocean cell may be "partially-filled", in which case we need to compute its
        // ice area fraction by dividing Href by the threshold thickness.

        double H_reference = do_part_grid ? Href(i, j) : 0.0;

        if (H_reference > 0.0) {
          const double H_threshold = part_grid_threshold_thickness(cell_type.int_star(i, j),
                                                                   thickness.star(i, j),
                                                                   surface_elevation.star(i, j),
                                                                   bed_topography(i,j));
          // protect from a division by zero
          if (H_threshold > 0.0) {
            (*result)(i, j) = std::min(H_reference / H_threshold, 1.0);
          } else {
            (*result)(i, j) = 1.0;
          }
        } else {
          // H_reference is zero
          (*result)(i, j) = 0.0;
        }
      } else {
        // an ice-free-ground cell: the area fraction is zero
        (*result)(i, j) = 0.0;
      }
    } // end of the loop over grid points
  } catch (...) {
    loop.failed();
  }
  loop.check();

  return result;
}

class IceAreaFractionGrounded : public Diag<IceModel>
{
public:
  IceAreaFractionGrounded(const IceModel *m);
protected:
  virtual IceModelVec::Ptr compute_impl() const;
};

IceAreaFractionGrounded::IceAreaFractionGrounded(const IceModel *m)
  : Diag<IceModel>(m) {
  m_vars = {SpatialVariableMetadata(m_sys, grounded_ice_sheet_area_fraction_name)};
  set_attrs("fraction of a grid cell covered by grounded ice",
            "grounded_ice_sheet_area_fraction", // InitMIP "standard" name
            "1", "1", 0);
}

IceModelVec::Ptr IceAreaFractionGrounded::compute_impl() const {
  IceModelVec2S::Ptr result(new IceModelVec2S(m_grid, grounded_ice_sheet_area_fraction_name, WITHOUT_GHOSTS));
  result->metadata() = m_vars[0];

  const double
    ice_density   = m_config->get_number("constants.ice.density"),
    ocean_density = m_config->get_number("constants.sea_water.density");

  auto
    &ice_thickness  = model->geometry().ice_thickness,
    &sea_level      = model->geometry().sea_level_elevation,
    &bed_topography = model->geometry().bed_elevation;

  const IceModelVec2CellType &cell_type = model->geometry().cell_type;

  compute_grounded_cell_fraction(ice_density, ocean_density, sea_level,
                                 ice_thickness, bed_topography,
                                 *result);

  // All grounded areas have the grounded cell fraction of one, so now we make sure that ice-free
  // areas get the value of 0 (they are grounded but not covered by a grounded ice sheet).

  IceModelVec::AccessList list{&cell_type, result.get()};

  ParallelSection loop(m_grid->com);
  try {
    for (Points p(*m_grid); p; p.next()) {
      const int i = p.i(), j = p.j();
      if (cell_type.ice_free(i, j)) {
        (*result)(i, j) = 0.0;
      }
    }
  } catch (...) {
    loop.failed();
  }
  loop.check();

  return result;
}

class IceAreaFractionFloating : public Diag<IceModel>
{
public:
  IceAreaFractionFloating(const IceModel *m);
protected:
  virtual IceModelVec::Ptr compute_impl() const;
};

IceAreaFractionFloating::IceAreaFractionFloating(const IceModel *m)
  : Diag<IceModel>(m) {
  m_vars = {SpatialVariableMetadata(m_sys, floating_ice_sheet_area_fraction_name)};
  set_attrs("fraction of a grid cell covered by floating ice",
            "floating_ice_shelf_area_fraction",
            "1", "1", 0);
}

IceModelVec::Ptr IceAreaFractionFloating::compute_impl() const {

  IceAreaFraction land_ice_area_fraction(model);
  IceModelVec::Ptr ice_area_fraction = land_ice_area_fraction.compute();

  IceAreaFractionGrounded grounded_ice_sheet_area_fraction(model);
  IceModelVec::Ptr grounded_area_fraction = grounded_ice_sheet_area_fraction.compute();

  IceModelVec::Ptr result = ice_area_fraction;
  result->metadata() = m_vars[0];

  // Floating area fraction is total area fraction minus grounded area fraction.
  result->add(-1.0, *grounded_area_fraction);

  return result;
}

//! \brief Computes the 2D height above flotation.
class HeightAboveFloatation : public Diag<IceModel>
{
public:
  HeightAboveFloatation(const IceModel *m);
protected:
  virtual IceModelVec::Ptr compute_impl() const;
};

HeightAboveFloatation::HeightAboveFloatation(const IceModel *m)
  : Diag<IceModel>(m) {

  // set metadata:
  m_vars = {SpatialVariableMetadata(m_sys, "height_above_flotation")};

  set_attrs("ice thickness in excess of the maximum floating ice thickness",
            "", "m", "m", 0);
  m_vars[0].set_number("_FillValue", m_fill_value);
  m_vars[0].set_string("comment",
                       "shows how close to floatation the ice is at a given location");
}

IceModelVec::Ptr HeightAboveFloatation::compute_impl() const {

  IceModelVec2S::Ptr result(new IceModelVec2S(m_grid, "height_above_flotation", WITHOUT_GHOSTS));
  result->metadata(0) = m_vars[0];

  const IceModelVec2CellType &cell_type = model->geometry().cell_type;

  const double
    ice_density   = m_config->get_number("constants.ice.density"),
    ocean_density = m_config->get_number("constants.sea_water.density");

  auto
    &sea_level      = model->geometry().sea_level_elevation,
    &ice_thickness  = model->geometry().ice_thickness,
    &bed_topography = model->geometry().bed_elevation;

  IceModelVec::AccessList list{&cell_type, result.get(), &ice_thickness, &bed_topography, &sea_level};

  ParallelSection loop(m_grid->com);
  try {
    for (Points p(*m_grid); p; p.next()) {
      const int i = p.i(), j = p.j();

      const double
        thickness   = ice_thickness(i, j),
        bed         = bed_topography(i, j),
        ocean_depth = sea_level(i, j) - bed;

      if (cell_type.icy(i, j) and ocean_depth > 0.0) {
        const double max_floating_thickness = ocean_depth * (ocean_density / ice_density);
        (*result)(i, j) = thickness - max_floating_thickness;
      } else {
        (*result)(i, j) = m_fill_value;
      }
    }
  } catch (...) {
    loop.failed();
  }
  loop.check();

  return result;
}

//! \brief Computes the mass per cell.
class IceMass : public Diag<IceModel>
{
public:
  IceMass(const IceModel *m);
protected:
  virtual IceModelVec::Ptr compute_impl() const;
};

IceMass::IceMass(const IceModel *m)
  : Diag<IceModel>(m) {

  // set metadata:
  m_vars = {SpatialVariableMetadata(m_sys, "ice_mass")};

  set_attrs("mass per cell",
            "",                 // no standard name
            "kg", "kg", 0);
  m_vars[0].set_number("_FillValue", m_fill_value);
}

IceModelVec::Ptr IceMass::compute_impl() const {

  IceModelVec2S::Ptr result(new IceModelVec2S(m_grid, "ice_mass", WITHOUT_GHOSTS));
  result->metadata(0) = m_vars[0];

  const IceModelVec2CellType &cell_type = model->geometry().cell_type;

  const double
    ice_density = m_config->get_number("constants.ice.density");

  const IceModelVec2S
    &ice_thickness = model->geometry().ice_thickness;

  auto cell_area = m_grid->cell_area();

  IceModelVec::AccessList list{&cell_type, result.get(), &ice_thickness};

  ParallelSection loop(m_grid->com);
  try {
    for (Points p(*m_grid); p; p.next()) {
      const int i = p.i(), j = p.j();

      // count all ice, including cells which have so little they
      // are considered "ice-free"
      if (ice_thickness(i, j) > 0.0) {
        (*result)(i,j) = ice_density * ice_thickness(i, j) * cell_area;
      } else {
        (*result)(i,j) = m_fill_value;
      }
    } // end of loop over grid points

  } catch (...) {
    loop.failed();
  }
  loop.check();

  // Add the mass of ice in Href:
  if (m_config->get_flag("geometry.part_grid.enabled")) {
    const IceModelVec2S &Href = model->geometry().ice_area_specific_volume;
    list.add(Href);
    for (Points p(*m_grid); p; p.next()) {
      const int i = p.i(), j = p.j();

      if (ice_thickness(i, j) <= 0.0 and Href(i, j) > 0.0) {
        (*result)(i, j) = ice_density * Href(i, j) * cell_area;
      }
    }
  }

  return result;
}

/*! @brief Sea-level adjusted bed topography (zero at sea level). */
class BedTopographySeaLevelAdjusted : public Diag<IceModel>
{
public:
  BedTopographySeaLevelAdjusted(const IceModel *m);
protected:
  IceModelVec::Ptr compute_impl() const;
};

BedTopographySeaLevelAdjusted::BedTopographySeaLevelAdjusted(const IceModel *m)
  : Diag<IceModel>(m) {

  /* set metadata: */
  m_vars = {SpatialVariableMetadata(m_sys, "topg_sl_adjusted")};

  set_attrs("sea-level adjusted bed topography (zero is at sea level)", "",
            "meters", "meters", 0);
}

IceModelVec::Ptr BedTopographySeaLevelAdjusted::compute_impl() const {

  IceModelVec2S::Ptr result(new IceModelVec2S(m_grid, "topg_sl_adjusted", WITHOUT_GHOSTS));
  result->metadata(0) = m_vars[0];

  auto
    &bed       = model->geometry().bed_elevation,
    &sea_level = model->geometry().sea_level_elevation;

  IceModelVec::AccessList list{&bed, &sea_level, result.get()};

  for (Points p(*m_grid); p; p.next()) {
    const int i = p.i(), j = p.j();

    (*result)(i, j) = bed(i, j) - sea_level(i, j);
  }

  return result;
}

/*! @brief Ice hardness computed using the SIA flow law. */
class IceHardness : public Diag<IceModel>
{
public:
  IceHardness(const IceModel *m);
protected:
  IceModelVec::Ptr compute_impl() const;
};

IceHardness::IceHardness(const IceModel *m)
  : Diag<IceModel>(m) {

  /* set metadata: */
  m_vars = {SpatialVariableMetadata(m_sys, "hardness", m_grid->z())};

  const double power = 1.0 / m_config->get_number("stress_balance.sia.Glen_exponent");
  auto unitstr = pism::printf("Pa s%f", power);

  set_attrs("ice hardness computed using the SIA flow law", "",
            unitstr, unitstr, 0);
}

IceModelVec::Ptr IceHardness::compute_impl() const {

  IceModelVec3::Ptr result(new IceModelVec3(m_grid, "hardness", WITHOUT_GHOSTS));
  result->metadata(0) = m_vars[0];

  EnthalpyConverter::Ptr EC = m_grid->ctx()->enthalpy_converter();

  const IceModelVec3  &ice_enthalpy  = model->energy_balance_model()->enthalpy();
  const IceModelVec2S &ice_thickness = model->geometry().ice_thickness;

  const rheology::FlowLaw &flow_law = *model->stress_balance()->modifier()->flow_law();

  IceModelVec::AccessList list{&ice_enthalpy, &ice_thickness, result.get()};

  const unsigned int Mz = m_grid->Mz();

  ParallelSection loop(m_grid->com);
  try {
    for (Points p(*m_grid); p; p.next()) {
      const int i = p.i(), j = p.j();
      const double *E = ice_enthalpy.get_column(i, j);
      const double H = ice_thickness(i, j);

      double *hardness = result->get_column(i, j);

      for (unsigned int k = 0; k < Mz; ++k) {
        const double depth = H - m_grid->z(k);

        // EC->pressure() handles negative depths correctly
        const double pressure = EC->pressure(depth);

        hardness[k] = flow_law.hardness(E[k], pressure);
      }
    }
  } catch (...) {
    loop.failed();
  }
  loop.check();

  return result;
}

/*! @brief Effective viscosity of ice (3D). */
class IceViscosity : public Diag<IceModel>
{
public:
  IceViscosity(IceModel *m);
protected:
  IceModelVec::Ptr compute_impl() const;
};

IceViscosity::IceViscosity(IceModel *m)
  : Diag<IceModel>(m) {

  /* set metadata: */
  m_vars = {SpatialVariableMetadata(m_sys, "effective_viscosity", m_grid->z())};

  set_attrs("effective viscosity of ice", "",
            "Pascal second", "kPascal second", 0);
  m_vars[0].set_number("valid_min", 0);
  m_vars[0].set_number("_FillValue", m_fill_value);
}

static inline double square(double x) {
  return x * x;
}

IceModelVec::Ptr IceViscosity::compute_impl() const {

  IceModelVec3::Ptr result(new IceModelVec3(m_grid, "effective_viscosity", WITHOUT_GHOSTS));
  result->metadata(0) = m_vars[0];

  IceModelVec3 W(m_grid, "wvel", WITH_GHOSTS);

  using mask::ice_free;

  EnthalpyConverter::Ptr EC = m_grid->ctx()->enthalpy_converter();

  const rheology::FlowLaw &flow_law = *model->stress_balance()->modifier()->flow_law();

  const IceModelVec2S &ice_thickness = model->geometry().ice_thickness;

  const IceModelVec3
    &ice_enthalpy     = model->energy_balance_model()->enthalpy(),
    &U                = model->stress_balance()->velocity_u(),
    &V                = model->stress_balance()->velocity_v(),
    &W_without_ghosts = model->stress_balance()->velocity_w();

  W_without_ghosts.update_ghosts(W);

  const unsigned int Mz = m_grid->Mz();
  const double
    dx = m_grid->dx(),
    dy = m_grid->dy();
  const std::vector<double> &z = m_grid->z();

  const IceModelVec2CellType &mask = model->geometry().cell_type;

  IceModelVec::AccessList list{&U, &V, &W, &ice_enthalpy, &ice_thickness, &mask, result.get()};

  ParallelSection loop(m_grid->com);
  try {
    for (Points p(*m_grid); p; p.next()) {
      const int i = p.i(), j = p.j();

      const double *E = ice_enthalpy.get_column(i, j);
      const double H = ice_thickness(i, j);

      const double
        *u   = U.get_column(i, j),
        *u_n = U.get_column(i, j + 1),
        *u_e = U.get_column(i + 1, j),
        *u_s = U.get_column(i, j - 1),
        *u_w = U.get_column(i - 1, j);

      const double
        *v   = V.get_column(i, j),
        *v_n = V.get_column(i, j + 1),
        *v_e = V.get_column(i + 1, j),
        *v_s = V.get_column(i, j - 1),
        *v_w = V.get_column(i - 1, j);

      const double
        *w   = W.get_column(i, j),
        *w_n = W.get_column(i, j + 1),
        *w_e = W.get_column(i + 1, j),
        *w_s = W.get_column(i, j - 1),
        *w_w = W.get_column(i - 1, j);

      StarStencil<int> m = mask.int_star(i, j);
      const unsigned int
        east  = ice_free(m.e) ? 0 : 1,
        west  = ice_free(m.w) ? 0 : 1,
        south = ice_free(m.s) ? 0 : 1,
        north = ice_free(m.n) ? 0 : 1;

      double *viscosity = result->get_column(i, j);

      if (ice_free(m.ij)) {
        result->set_column(i, j, m_fill_value);
        continue;
      }

      for (unsigned int k = 0; k < Mz; ++k) {
        const double depth = H - z[k];

        if (depth < 0.0) {
          viscosity[k] = m_fill_value;
          continue;
        }

        // EC->pressure() handles negative depths correctly
        const double pressure = EC->pressure(depth);

        const double hardness = flow_law.hardness(E[k], pressure);

        double u_x = 0.0, v_x = 0.0, w_x = 0.0;
        if (west + east > 0) {
          const double D = 1.0 / (dx * (west + east));
          u_x = D * (west * (u[k] - u_w[k]) + east * (u_e[k] - u[k]));
          v_x = D * (west * (v[k] - v_w[k]) + east * (v_e[k] - v[k]));
          w_x = D * (west * (w[k] - w_w[k]) + east * (w_e[k] - w[k]));
        }

        double u_y = 0.0, v_y = 0.0, w_y = 0.0;
        if (south + north > 0) {
          const double D = 1.0 / (dy * (south + north));
          u_y = D * (south * (u[k] - u_s[k]) + north * (u_n[k] - u[k]));
          v_y = D * (south * (v[k] - v_s[k]) + north * (v_n[k] - v[k]));
          w_y = D * (south * (w[k] - w_s[k]) + north * (w_n[k] - w[k]));
        }

        double
          u_z = 0.0,
          v_z = 0.0,
          w_z = 0.0;

        if (k == 0) {
          const double dz = z[1] - z[0];
          u_z = (u[1] - u[0]) / dz;
          v_z = (v[1] - v[0]) / dz;
          w_z = (w[1] - w[0]) / dz;
        } else if (k == Mz - 1) {
          const double dz = z[Mz - 1] - z[Mz - 2];
          u_z = (u[Mz - 1] - u[Mz - 2]) / dz;
          v_z = (v[Mz - 1] - v[Mz - 2]) / dz;
          w_z = (w[Mz - 1] - w[Mz - 2]) / dz;
        } else {
          const double
            dz_p = z[k + 1] - z[k],
            dz_m = z[k] - z[k - 1];
          u_z = 0.5 * ((u[k + 1] - u[k]) / dz_p + (u[k] - u[k - 1]) / dz_m);
          v_z = 0.5 * ((v[k + 1] - v[k]) / dz_p + (v[k] - v[k - 1]) / dz_m);
          w_z = 0.5 * ((w[k + 1] - w[k]) / dz_p + (w[k] - w[k - 1]) / dz_m);
        }

        // These should be "epsilon dot", but that's just too long.
        const double
          eps_xx = u_x,
          eps_yy = v_y,
          eps_zz = w_z,
          eps_xy = 0.5 * (u_y + v_x),
          eps_xz = 0.5 * (u_z + w_x),
          eps_yz = 0.5 * (v_z + w_y);

        // The second invariant of the 3D strain rate tensor; see equation 4.8 in [@ref
        // GreveBlatter2009]. Unlike secondInvariant_2D(), this code does not make assumptions about
        // the input velocity field: we do not ignore w_x and w_y and do not assume that u_z and v_z
        // are zero.
        const double
          gamma = (square(eps_xx) + square(eps_yy) + square(eps_zz) +
                   2.0 * (square(eps_xy) + square(eps_xz) + square(eps_yz)));

        double nu = 0.0;
        // Note: in PISM gamma has an extra factor of 1/2; compare to
        flow_law.effective_viscosity(hardness, 0.5 * gamma, &nu, NULL);

        viscosity[k] = nu;
      }
    }
  } catch (...) {
    loop.failed();
  }
  loop.check();

  return result;
}

/*! @brief Report ice thickness */
class IceThickness : public Diag<IceModel>
{
public:
  IceThickness(const IceModel *m)
    : Diag<IceModel>(m) {

    auto ismip6 = m_config->get_boolean("output.ISMIP6");

    m_vars = {SpatialVariableMetadata(m_sys, ismip6 ? "lithk" : "thk")};

    set_attrs("land ice thickness", "land_ice_thickness",
              "m", "m", 0);
    m_vars[0].set_double("valid_min", 0.0);
  }

protected:
  IceModelVec::Ptr compute_impl() const {

    IceModelVec2S::Ptr result(new IceModelVec2S(m_grid, "thk", WITHOUT_GHOSTS));
    result->metadata(0) = m_vars[0];

    result->copy_from(model->geometry().ice_thickness);

    return result;
  }
};

/*! @brief Report ice top surface elevation */
class IceBottomSurfaceElevation : public Diag<IceModel>
{
public:
  IceBottomSurfaceElevation(const IceModel *m)
    : Diag<IceModel>(m) {

    auto ismip6 = m_config->get_boolean("output.ISMIP6");

    m_vars = {SpatialVariableMetadata(m_sys, ismip6 ? "base" : "ice_base_elevation")};

    set_attrs("ice bottom surface elevation", "", // no standard name
              "m", "m", 0);
  }

protected:
  IceModelVec::Ptr compute_impl() const {

    IceModelVec2S::Ptr result(new IceModelVec2S(m_grid, "ice_base_elevation", WITHOUT_GHOSTS));
    result->metadata(0) = m_vars[0];

    ice_bottom_surface(model->geometry(), *result);

    return result;
  }
};

/*! @brief Report ice top surface elevation */
class IceSurfaceElevation : public Diag<IceModel>
{
public:
  IceSurfaceElevation(const IceModel *m)
    : Diag<IceModel>(m) {

    auto ismip6 = m_config->get_boolean("output.ISMIP6");

    m_vars = {SpatialVariableMetadata(m_sys, ismip6 ? "orog" : "usurf")};

    set_attrs("ice top surface elevation", "surface_altitude",
              "m", "m", 0);
  }

protected:
  IceModelVec::Ptr compute_impl() const {

    IceModelVec2S::Ptr result(new IceModelVec2S(m_grid, "usurf", WITHOUT_GHOSTS));
    result->metadata(0) = m_vars[0];

    result->copy_from(model->geometry().ice_surface_elevation);

    return result;
  }
};

/*! @brief Report grounding line flux. */
class GroundingLineFlux : public DiagAverageRate<IceModel>
{
public:
  GroundingLineFlux(const IceModel *m)
    : DiagAverageRate<IceModel>(m, "grounding_line_flux", RATE) {

    auto ismip6 = m_config->get_boolean("output.ISMIP6");

    m_vars = {SpatialVariableMetadata(m_sys, ismip6 ? "ligroundf" : "grounding_line_flux")};
    m_accumulator.metadata().set_string("units", "kg m-2");

    set_attrs("grounding line flux", "",
              "kg m-2 second-1", "kg m-2 year-1", 0);
    m_vars[0].set_string("cell_methods", "time: mean");

    m_vars[0].set_double("_FillValue", to_internal(m_fill_value));
    m_vars[0].set_string("comment",
                         "Positive flux corresponds to mass moving from the ocean to"
                         " an icy grounded area. This convention makes it easier to compare"
                         " grounding line flux to the total discharge into the ocean");
  }

protected:
  void update_impl(double dt) {
    grounding_line_flux(model->geometry().cell_type,
                        model->geometry_evolution().flux_staggered(),
                        dt,
                        ADD_VALUES,
                        m_accumulator);

    m_interval_length += dt;
  }
};


} // end of namespace diagnostics

void IceModel::init_diagnostics() {

  using namespace diagnostics;

  typedef Diagnostic      d;
  typedef Diagnostic::Ptr f;    // "f" for "field"
  m_diagnostics = {
    // geometry
    {"cell_grounded_fraction",              d::wrap(m_geometry.cell_grounded_fraction)},
    {"height_above_flotation",              f(new HeightAboveFloatation(this))},
    {"ice_area_specific_volume",            d::wrap(m_geometry.ice_area_specific_volume)},
    {"ice_mass",                            f(new IceMass(this))},
    {"lat",                                 d::wrap(m_geometry.latitude)},
    {"lon",                                 d::wrap(m_geometry.longitude)},
    {"mask",                                d::wrap(m_geometry.cell_type)},
    {"thk",                                 f(new IceThickness(this))},
    {"topg_sl_adjusted",                    f(new BedTopographySeaLevelAdjusted(this))},
    {"usurf",                               f(new IceSurfaceElevation(this))},
    {"ice_base_elevation",                  f(new IceBottomSurfaceElevation(this))},
    {floating_ice_sheet_area_fraction_name, f(new IceAreaFractionFloating(this))},
    {grounded_ice_sheet_area_fraction_name, f(new IceAreaFractionGrounded(this))},
    {land_ice_area_fraction_name,           f(new IceAreaFraction(this))},

    // temperature, enthalpy, and liquid water fraction
    {"enthalpybase", f(new IceEnthalpyBasal(this))},
    {"enthalpysurf", f(new IceEnthalpySurface(this))},
    {"bedtoptemp",   d::wrap(m_bedtoptemp)},
    {"cts",          f(new CTS(this))},
    {"liqfrac",      f(new LiquidFraction(this))},
    {"temp",         f(new Temperature(this))},
    {"temp_pa",      f(new TemperaturePA(this))},
    {"tempbase",     f(new TemperatureBasal(this, BOTH))},
    {"temppabase",   f(new TemperaturePABasal(this))},
    {"tempsurf",     f(new TemperatureSurface(this))},

    // rheology-related stuff
    {"tempicethk",          f(new TemperateIceThickness(this))},
    {"tempicethk_basal",    f(new TemperateIceThicknessBasal(this))},
    {"hardav",              f(new HardnessAverage(this))},
    {"hardness",            f(new IceHardness(this))},
    {"effective_viscosity", f(new IceViscosity(this))},

    // boundary conditions
    {"ssa_bc_mask",               d::wrap(m_ssa_dirichlet_bc_mask)},
    {"ssa_bc_vel",                d::wrap(m_ssa_dirichlet_bc_values)},
    {"ocean_pressure_difference", f(new CalvingFrontPressureDifference(this))},

    // balancing the books
    // tendency_of_ice_amount = (tendency_of_ice_amount_due_to_flow +
    //                           tendency_of_ice_amount_due_to_conservation_error +
    //                           tendency_of_ice_amount_due_to_surface_mass_balance +
    //                           tendency_of_ice_amount_due_to_basal_mass_balance +
    //                           tendency_of_ice_amount_due_to_discharge)
    {"tendency_of_ice_amount",                           f(new TendencyOfIceAmount(this,          AMOUNT))},
    {"tendency_of_ice_amount_due_to_flow",               f(new TendencyOfIceAmountDueToFlow(this, AMOUNT))},
    {"tendency_of_ice_amount_due_to_conservation_error", f(new ConservationErrorFlux(this,        AMOUNT))},
    {"tendency_of_ice_amount_due_to_surface_mass_flux",  f(new SurfaceFlux(this,                  AMOUNT))},
    {"tendency_of_ice_amount_due_to_basal_mass_flux",    f(new BasalFlux(this,                    AMOUNT))},
    {"tendency_of_ice_amount_due_to_discharge",          f(new DischargeFlux(this,                AMOUNT))},
    {"tendency_of_ice_amount_due_to_calving",            f(new CalvingFlux(this,                  AMOUNT))},

    // same, in terms of mass
    // tendency_of_ice_mass = (tendency_of_ice_mass_due_to_flow +
    //                         tendency_of_ice_mass_due_to_conservation_error +
    //                         tendency_of_ice_mass_due_to_surface_mass_flux +
    //                         tendency_of_ice_mass_due_to_basal_mass_balance +
    //                         tendency_of_ice_mass_due_to_discharge)
    {"tendency_of_ice_mass",                           f(new TendencyOfIceAmount(this,          MASS))},
    {"tendency_of_ice_mass_due_to_flow",               f(new TendencyOfIceAmountDueToFlow(this, MASS))},
    {"tendency_of_ice_mass_due_to_conservation_error", f(new ConservationErrorFlux(this,        MASS))},
    {"tendency_of_ice_mass_due_to_surface_mass_flux",  f(new SurfaceFlux(this,                  MASS))},
    {"tendency_of_ice_mass_due_to_basal_mass_flux",    f(new BasalFlux(this,                    MASS))},
    {"tendency_of_ice_mass_due_to_discharge",          f(new DischargeFlux(this,                MASS))},
    {"tendency_of_ice_mass_due_to_calving",            f(new CalvingFlux(this,                  MASS))},

    // other rates and fluxes
    {"basal_mass_flux_grounded", f(new BMBSplit(this, GROUNDED))},
    {"basal_mass_flux_floating", f(new BMBSplit(this, SHELF))},
    {"dHdt",                     f(new ThicknessRateOfChange(this))},
    {"bmelt",                    d::wrap(m_basal_melt_rate)},
    {"grounding_line_flux",      f(new GroundingLineFlux(this))},

    // misc
    {"rank", f(new Rank(this))},
  };

#if (Pism_USE_PROJ==1)
  std::string proj = m_grid->get_mapping_info().proj;
  if (not proj.empty()) {
    m_diagnostics["lat_bnds"] = f(new LatLonBounds(this, "lat", proj));
    m_diagnostics["lon_bnds"] = f(new LatLonBounds(this, "lon", proj));
  }
#endif

  // add ISMIP6 variable names
  if (m_config->get_boolean("output.ISMIP6")) {
    m_diagnostics["base"]        = m_diagnostics["ice_base_elevation"];
    m_diagnostics["lithk"]       = m_diagnostics["thk"];
    m_diagnostics["dlithkdt"]    = m_diagnostics["dHdt"];
    m_diagnostics["orog"]        = m_diagnostics["usurf"];
    m_diagnostics["acabf"]       = m_diagnostics["tendency_of_ice_amount_due_to_surface_mass_flux"];
    m_diagnostics["libmassbfgr"] = m_diagnostics["basal_mass_flux_grounded"];
    m_diagnostics["libmassbffl"] = m_diagnostics["basal_mass_flux_floating"];
    m_diagnostics["lifmassbf"]   = m_diagnostics["tendency_of_ice_amount_due_to_discharge"];
    m_diagnostics["licalvf"]     = m_diagnostics["tendency_of_ice_amount_due_to_calving"];
    m_diagnostics["litempbotgr"] = f(new TemperatureBasal(this, GROUNDED));
    m_diagnostics["litempbotfl"] = f(new TemperatureBasal(this, SHELF));
    m_diagnostics["ligroundf"]   = m_diagnostics["grounding_line_flux"];
  }

  typedef TSDiagnostic::Ptr s; // "s" for "scalar"
  m_ts_diagnostics = {
    // area
    {"ice_area_glacierized",                s(new scalar::IceAreaGlacierized(this))},
    {"ice_area_glacierized_cold_base",      s(new scalar::IceAreaGlacierizedColdBase(this))},
    {"ice_area_glacierized_grounded",       s(new scalar::IceAreaGlacierizedGrounded(this))},
    {"ice_area_glacierized_floating",       s(new scalar::IceAreaGlacierizedShelf(this))},
    {"ice_area_glacierized_temperate_base", s(new scalar::IceAreaGlacierizedTemperateBase(this))},
    // mass
    {"ice_mass_glacierized",             s(new scalar::IceMassGlacierized(this))},
    {"ice_mass",                         s(new scalar::IceMass(this))},
    {"tendency_of_ice_mass_glacierized", s(new scalar::IceMassRateOfChangeGlacierized(this))},
    {"limnsw",                           s(new scalar::IceMassNotDisplacingSeaWater(this))},
    // volume
    {"ice_volume_glacierized",             s(new scalar::IceVolumeGlacierized(this))},
    {"ice_volume_glacierized_cold",        s(new scalar::IceVolumeGlacierizedCold(this))},
    {"ice_volume_glacierized_grounded",    s(new scalar::IceVolumeGlacierizedGrounded(this))},
    {"ice_volume_glacierized_floating",    s(new scalar::IceVolumeGlacierizedShelf(this))},
    {"ice_volume_glacierized_temperate",   s(new scalar::IceVolumeGlacierizedTemperate(this))},
    {"ice_volume",                         s(new scalar::IceVolume(this))},
    {"ice_volume_cold",                    s(new scalar::IceVolumeCold(this))},
    {"ice_volume_temperate",               s(new scalar::IceVolumeTemperate(this))},
    {"tendency_of_ice_volume_glacierized", s(new scalar::IceVolumeRateOfChangeGlacierized(this))},
    {"tendency_of_ice_volume",             s(new scalar::IceVolumeRateOfChange(this))},
    {"sea_level_rise_potential",           s(new scalar::SeaLevelRisePotential(this))},
    // energy
    {"ice_enthalpy_glacierized", s(new scalar::IceEnthalpyGlacierized(this))},
    {"ice_enthalpy",         s(new scalar::IceEnthalpy(this))},
    // time-stepping
    {"max_diffusivity", s(new scalar::MaxDiffusivity(this))},
    {"max_hor_vel",     s(new scalar::MaxHorizontalVelocity(this))},
    {"dt",              s(new scalar::TimeStepLength(this))},
    // balancing the books
    {"tendency_of_ice_mass",                           s(new scalar::IceMassRateOfChange(this))},
    {"tendency_of_ice_mass_due_to_flow",               s(new scalar::IceMassRateOfChangeDueToFlow(this))},
    {"tendency_of_ice_mass_due_to_conservation_error", s(new scalar::IceMassFluxConservationError(this))},
    {"tendency_of_ice_mass_due_to_basal_mass_flux",    s(new scalar::IceMassFluxBasal(this))},
    {"tendency_of_ice_mass_due_to_surface_mass_flux",  s(new scalar::IceMassFluxSurface(this))},
    {"tendency_of_ice_mass_due_to_discharge",          s(new scalar::IceMassFluxDischarge(this))},
    {"tendency_of_ice_mass_due_to_calving",            s(new scalar::IceMassFluxCalving(this))},
    // other fluxes
    {"basal_mass_flux_grounded", s(new scalar::IceMassFluxBasalGrounded(this))},
    {"basal_mass_flux_floating", s(new scalar::IceMassFluxBasalFloating(this))},
    {"grounding_line_flux",      s(new scalar::IceMassFluxAtGroundingLine(this))},
  };

  // add ISMIP6 variable names
  if (m_config->get_boolean("output.ISMIP6")) {
    m_ts_diagnostics["iareafl"]         = m_ts_diagnostics["ice_area_glacierized_floating"];
    m_ts_diagnostics["iareagr"]         = m_ts_diagnostics["ice_area_glacierized_grounded"];
    m_ts_diagnostics["lim"]             = m_ts_diagnostics["ice_mass"];
    m_ts_diagnostics["tendacabf"]       = m_ts_diagnostics["tendency_of_ice_mass_due_to_surface_mass_flux"];
    m_ts_diagnostics["tendlibmassbf"]   = m_ts_diagnostics["basal_mass_flux_grounded"];
    m_ts_diagnostics["tendlibmassbffl"] = m_ts_diagnostics["basal_mass_flux_floating"];
    m_ts_diagnostics["tendlicalvf"]     = m_ts_diagnostics["tendency_of_ice_mass_due_to_calving"];
    m_ts_diagnostics["tendlifmassbf"]   = m_ts_diagnostics["tendency_of_ice_mass_due_to_discharge"];
    m_ts_diagnostics["tendligroundf"]   = m_ts_diagnostics["grounding_line_flux"];
  }

  // get diagnostics from submodels
  for (auto m : m_submodels) {
    m_diagnostics = pism::combine(m_diagnostics, m.second->diagnostics());
    m_ts_diagnostics = pism::combine(m_ts_diagnostics, m.second->ts_diagnostics());
  }
}

typedef std::map<std::string, std::vector<VariableMetadata>> Metadata;

static void print_diagnostics(const Logger &log, const Metadata &list) {
  for (const auto &d : list) {
    const std::string &name = d.first;
    log.message(1, " Name: %s\n", name.c_str());

    for (const auto &v : d.second) {

      std::string
        var_name            = v.get_name(),
        units               = v.get_string("units"),
        glaciological_units = v.get_string("glaciological_units"),
        long_name           = v.get_string("long_name"),
        comment             = v.get_string("comment");

      if (not glaciological_units.empty()) {
        units = glaciological_units;
      }

      log.message(1, "   %s [%s]\n", var_name.c_str(), units.c_str());
      log.message(1, "    %s\n", long_name.c_str());
      if (not comment.empty()) {
        log.message(1, "    %s\n", comment.c_str());
      }
    }
    log.message(1, "\n");
  }
}

static void print_diagnostics_json(const Logger &log, const Metadata &list) {
  log.message(1, "{\n");
  bool first_diagnostic = true;
  for (const auto &d : list) {

    if (not first_diagnostic) {
      log.message(1, ",\n");
    } else {
      first_diagnostic = false;
    }

    log.message(1, "\"%s\" : [\n", d.first.c_str());

    bool first_variable = true;
    for (const auto &variable : d.second) {

      std::string
        var_name            = variable.get_name(),
        units               = variable.get_string("units"),
        glaciological_units = variable.get_string("glaciological_units"),
        long_name           = variable.get_string("long_name"),
        standard_name       = variable.get_string("standard_name"),
        comment             = variable.get_string("comment");

      if (not glaciological_units.empty()) {
        units = glaciological_units;
      }

      if (not first_variable) {
        log.message(1, ",\n");
      } else {
        first_variable = false;
      }

      log.message(1, "[\"%s\", \"%s\", \"%s\", \"%s\", \"%s\"]",
                  var_name.c_str(), units.c_str(), long_name.c_str(), standard_name.c_str(), comment.c_str());
    }
    log.message(1, "]");
  }
  log.message(1, "}\n");
}

/*!
 * Return metadata of 2D and 3D diagnostics.
 */
static Metadata diag_metadata(const std::map<std::string,Diagnostic::Ptr> &diags) {
  Metadata result;

  for (auto f : diags) {
    Diagnostic::Ptr diag = f.second;

    for (unsigned int k = 0; k < diag->n_variables(); ++k) {
      result[f.first].push_back(diag->metadata(k));
    }
  }

  return result;
}

/*!
 * Return metadata of scalar diagnostics.
 */
static Metadata ts_diag_metadata(const std::map<std::string,TSDiagnostic::Ptr> &ts_diags) {
  Metadata result;

  for (auto d : ts_diags) {
    // always one variable per diagnostic
    result[d.first] = {d.second->metadata()};
  }

  return result;
}

void IceModel::list_diagnostics_json() const {

  m_log->message(1, "{\n");

  m_log->message(1, "\"spatial\" :\n");
  print_diagnostics_json(*m_log, diag_metadata(m_diagnostics));

  m_log->message(1, ",\n");        // separator

  m_log->message(1, "\"scalar\" :\n");
  print_diagnostics_json(*m_log, ts_diag_metadata(m_ts_diagnostics));

  m_log->message(1, "}\n");
}

void IceModel::list_diagnostics() const {

  m_log->message(1, "\n");
  m_log->message(1, "======== Available 2D and 3D diagnostics ========\n");

  print_diagnostics(*m_log, diag_metadata(m_diagnostics));

  // scalar time-series
  m_log->message(1, "======== Available time-series ========\n");

  print_diagnostics(*m_log, ts_diag_metadata(m_ts_diagnostics));
}

/*!
  Computes fraction of the base which is melted.

  Communication occurs here.
 */
double IceModel::compute_temperate_base_fraction(double total_ice_area) {

  EnthalpyConverter::Ptr EC = m_ctx->enthalpy_converter();

  auto cell_area = m_grid->cell_area();

  double result = 0.0, meltarea = 0.0;

  const IceModelVec3 &enthalpy = m_energy_model->enthalpy();

  IceModelVec::AccessList list{&enthalpy, &m_geometry.cell_type, &m_geometry.ice_thickness};
  ParallelSection loop(m_grid->com);
  try {
    for (Points p(*m_grid); p; p.next()) {
      const int i = p.i(), j = p.j();

      if (m_geometry.cell_type.icy(i, j)) {
        const double
          E_basal  = enthalpy.get_column(i, j)[0],
          pressure = EC->pressure(m_geometry.ice_thickness(i,j)); // FIXME issue #15
        // accumulate area of base which is at melt point
        if (EC->is_temperate_relaxed(E_basal, pressure)) {
          meltarea += cell_area;
        }
      }
    }
  } catch (...) {
    loop.failed();
  }
  loop.check();

  // convert from m2 to km2
  meltarea = units::convert(m_sys, meltarea, "m2", "km2");
  // communication
  result = GlobalSum(m_grid->com, meltarea);

  // normalize fraction correctly
  if (total_ice_area > 0.0) {
    result = result / total_ice_area;
  } else {
    result = 0.0;
  }
  return result;
}


/*!
  Computes fraction of the ice which is as old as the start of the run (original).
  Communication occurs here.
 */
double IceModel::compute_original_ice_fraction(double total_ice_volume) {

  double result = -1.0;  // result value if not age.enabled

  if (not m_age_model) {
    return result;  // leave now
  }

  const double a = m_grid->cell_area() * 1e-3 * 1e-3, // area unit (km^2)
    currtime = m_time->current(); // seconds

  const IceModelVec3 &ice_age = m_age_model->age();

  IceModelVec::AccessList list{&m_geometry.cell_type, &m_geometry.ice_thickness, &ice_age};

  const double one_year = units::convert(m_sys, 1.0, "year", "seconds");
  double original_ice_volume = 0.0;

  // compute local original volume
  ParallelSection loop(m_grid->com);
  try {
    for (Points p(*m_grid); p; p.next()) {
      const int i = p.i(), j = p.j();

      if (m_geometry.cell_type.icy(i, j)) {
        // accumulate volume of ice which is original
        const double *age = ice_age.get_column(i, j);
        const int  ks = m_grid->kBelowHeight(m_geometry.ice_thickness(i,j));
        for (int k = 1; k <= ks; k++) {
          // ice in segment is original if it is as old as one year less than current time
          if (0.5 * (age[k - 1] + age[k]) > currtime - one_year) {
            original_ice_volume += a * 1.0e-3 * (m_grid->z(k) - m_grid->z(k - 1));
          }
        }
      }
    }
  } catch (...) {
    loop.failed();
  }
  loop.check();


  // communicate to turn into global original fraction
  result = GlobalSum(m_grid->com, original_ice_volume);

  // normalize fraction correctly
  if (total_ice_volume > 0.0) {
    result = result / total_ice_volume;
  } else {
    result = 0.0;
  }
  return result;
}

<<<<<<< HEAD
//! Computes the ice volume, in m^3.
double IceModel::ice_volume(double thickness_threshold) const {
  IceModelVec::AccessList list{&m_geometry.ice_thickness};

  double volume = 0.0;

  auto cell_area = m_grid->cell_area();

  {
    for (Points p(*m_grid); p; p.next()) {
      const int i = p.i(), j = p.j();

      if (m_geometry.ice_thickness(i,j) >= thickness_threshold) {
        volume += m_geometry.ice_thickness(i,j) * cell_area;
      }
    }
  }

  // Add the volume of the ice in Href:
  if (m_config->get_flag("geometry.part_grid.enabled")) {
    list.add(m_geometry.ice_area_specific_volume);
    for (Points p(*m_grid); p; p.next()) {
      const int i = p.i(), j = p.j();

      volume += m_geometry.ice_area_specific_volume(i,j) * cell_area;
    }
  }

  return GlobalSum(m_grid->com, volume);
}

double IceModel::ice_volume_not_displacing_seawater(double thickness_threshold) const {
  const double
    sea_water_density = m_config->get_number("constants.sea_water.density"),
    ice_density       = m_config->get_number("constants.ice.density"),
    cell_area         = m_grid->cell_area();

  IceModelVec::AccessList list{&m_geometry.cell_type, &m_geometry.ice_thickness,
      &m_geometry.bed_elevation, &m_geometry.sea_level_elevation};

  double volume = 0.0;

  for (Points p(*m_grid); p; p.next()) {
    const int i = p.i(), j = p.j();

    const double
      bed       = m_geometry.bed_elevation(i, j),
      thickness = m_geometry.ice_thickness(i, j),
      sea_level = m_geometry.sea_level_elevation(i, j);

    if (m_geometry.cell_type.grounded(i, j) and thickness > thickness_threshold) {
      const double cell_ice_volume = thickness * cell_area;
      if (bed > sea_level) {
        volume += cell_ice_volume;
      } else {
        const double max_floating_volume = (sea_level - bed) * cell_area * (sea_water_density / ice_density);
        volume += cell_ice_volume - max_floating_volume;
      }
    }
  } // end of the loop over grid points

  return GlobalSum(m_grid->com, volume);
}

//! Computes the sea level rise that would result if all the ice were melted.
double IceModel::sea_level_rise_potential(double thickness_threshold) const {
  const double
    water_density = m_config->get_number("constants.fresh_water.density"),
    ice_density   = m_config->get_number("constants.ice.density"),
    ocean_area    = m_config->get_number("constants.global_ocean_area");

  const double
    volume                  = ice_volume_not_displacing_seawater(thickness_threshold),
    additional_water_volume = (ice_density / water_density) * volume,
    sea_level_change        = additional_water_volume / ocean_area;

  return sea_level_change;
}
=======
>>>>>>> e783d014

//! Computes the temperate ice volume, in m^3.
double IceModel::ice_volume_temperate(double thickness_threshold) const {

  EnthalpyConverter::Ptr EC = m_ctx->enthalpy_converter();

  const IceModelVec3 &ice_enthalpy = m_energy_model->enthalpy();

  auto cell_area = m_grid->cell_area();

  double volume = 0.0;

  IceModelVec::AccessList list{&m_geometry.ice_thickness, &ice_enthalpy};
  ParallelSection loop(m_grid->com);
  try {
    for (Points p(*m_grid); p; p.next()) {
      const int i = p.i(), j = p.j();

      if (m_geometry.ice_thickness(i,j) >= thickness_threshold) {
        const int ks = m_grid->kBelowHeight(m_geometry.ice_thickness(i,j));
        const double *Enth = ice_enthalpy.get_column(i,j);

        for (int k = 0; k < ks; ++k) {
          if (EC->is_temperate_relaxed(Enth[k],EC->pressure(m_geometry.ice_thickness(i,j)))) { // FIXME issue #15
            volume += (m_grid->z(k + 1) - m_grid->z(k)) * cell_area;
          }
        }

        if (EC->is_temperate_relaxed(Enth[ks],EC->pressure(m_geometry.ice_thickness(i,j)))) { // FIXME issue #15
          volume += (m_geometry.ice_thickness(i,j) - m_grid->z(ks)) * cell_area;
        }
      }
    }
  } catch (...) {
    loop.failed();
  }
  loop.check();


  return GlobalSum(m_grid->com, volume);
}

//! Computes the cold ice volume, in m^3.
double IceModel::ice_volume_cold(double thickness_threshold) const {

  EnthalpyConverter::Ptr EC = m_ctx->enthalpy_converter();

  const IceModelVec3 &ice_enthalpy = m_energy_model->enthalpy();

  double volume = 0.0;

  auto cell_area = m_grid->cell_area();

  IceModelVec::AccessList list{&m_geometry.ice_thickness, &ice_enthalpy};

  ParallelSection loop(m_grid->com);
  try {
    for (Points p(*m_grid); p; p.next()) {
      const int i = p.i(), j = p.j();

      const double thickness = m_geometry.ice_thickness(i, j);

      // count all ice, including cells which have so little they
      // are considered "ice-free"
      if (thickness >= thickness_threshold) {
        const int ks = m_grid->kBelowHeight(thickness);
        const double *Enth = ice_enthalpy.get_column(i, j);

        for (int k=0; k<ks; ++k) {
          if (not EC->is_temperate_relaxed(Enth[k], EC->pressure(thickness))) { // FIXME issue #15
            volume += (m_grid->z(k+1) - m_grid->z(k)) * cell_area;
          }
        }

        if (not EC->is_temperate_relaxed(Enth[ks], EC->pressure(thickness))) { // FIXME issue #15
          volume += (thickness - m_grid->z(ks)) * cell_area;
        }
      }
    }
  } catch (...) {
    loop.failed();
  }
  loop.check();


  return GlobalSum(m_grid->com, volume);
}

//! Computes area of basal ice which is temperate, in m^2.
double IceModel::ice_area_temperate(double thickness_threshold) const {

  EnthalpyConverter::Ptr EC = m_ctx->enthalpy_converter();

  const IceModelVec3 &ice_enthalpy = m_energy_model->enthalpy();

  double area = 0.0;

  auto cell_area = m_grid->cell_area();

  IceModelVec::AccessList list{&m_geometry.ice_thickness, &ice_enthalpy};
  ParallelSection loop(m_grid->com);
  try {
    for (Points p(*m_grid); p; p.next()) {
      const int i = p.i(), j = p.j();

      const double
        thickness      = m_geometry.ice_thickness(i, j),
        basal_enthalpy = ice_enthalpy.get_column(i, j)[0];

      if (thickness >= thickness_threshold and
          EC->is_temperate_relaxed(basal_enthalpy, EC->pressure(thickness))) { // FIXME issue #15
        area += cell_area;
      }
    }
  } catch (...) {
    loop.failed();
  }
  loop.check();

  return GlobalSum(m_grid->com, area);
}

//! Computes area of basal ice which is cold, in m^2.
double IceModel::ice_area_cold(double thickness_threshold) const {

  EnthalpyConverter::Ptr EC = m_ctx->enthalpy_converter();

  const IceModelVec3 &ice_enthalpy = m_energy_model->enthalpy();

  double area = 0.0;

  auto cell_area = m_grid->cell_area();

  IceModelVec::AccessList list{&ice_enthalpy, &m_geometry.ice_thickness};
  ParallelSection loop(m_grid->com);
  try {
    for (Points p(*m_grid); p; p.next()) {
      const int i = p.i(), j = p.j();

      const double
        thickness = m_geometry.ice_thickness(i, j),
        basal_enthalpy = ice_enthalpy.get_column(i, j)[0];

      if (thickness >= thickness_threshold and
          not EC->is_temperate_relaxed(basal_enthalpy, EC->pressure(thickness))) { // FIXME issue #15
        area += cell_area;
      }
    }
  } catch (...) {
    loop.failed();
  }
  loop.check();

  return GlobalSum(m_grid->com, area);
}

} // end of namespace pism<|MERGE_RESOLUTION|>--- conflicted
+++ resolved
@@ -141,7 +141,7 @@
                             TOTAL_CHANGE), m_kind(flag) {
     assert(flag != BOTH);
 
-    auto ismip6 = m_config->get_boolean("output.ISMIP6");
+    auto ismip6 = m_config->get_flag("output.ISMIP6");
 
     std::string name, description, standard_name;
     if (m_kind == GROUNDED) {
@@ -160,12 +160,7 @@
     set_attrs(description, standard_name, "kg m-2 s-1", "kg m-2 year-1", 0);
     m_vars[0].set_string("cell_methods", "time: mean");
 
-<<<<<<< HEAD
-    double fill_value = units::convert(m_sys, m_fill_value, "year-1", "second-1");
-    m_vars[0].set_number("_FillValue", fill_value);
-=======
-    m_vars[0].set_double("_FillValue", to_internal(m_fill_value));
->>>>>>> e783d014
+    m_vars[0].set_number("_FillValue", to_internal(m_fill_value));
     m_vars[0].set_string("comment", "positive flux corresponds to ice gain");
   }
 
@@ -636,15 +631,8 @@
   // set metadata:
   m_vars = {SpatialVariableMetadata(m_sys, name)};
 
-<<<<<<< HEAD
-  set_attrs("ice temperature at the base of ice",
-            "land_ice_basal_temperature", // InitMIP "standard" name
-            "K", "K", 0);
+  set_attrs(long_name, standard_name, "K", "K", 0);
   m_vars[0].set_number("_FillValue", m_fill_value);
-=======
-  set_attrs(long_name, standard_name, "K", "K", 0);
-  m_vars[0].set_double("_FillValue", m_fill_value);
->>>>>>> e783d014
 }
 
 IceModelVec::Ptr TemperatureBasal::compute_impl() const {
@@ -981,12 +969,8 @@
     m_ts.variable().set_number("valid_min", 0.0);
   }
   double compute() {
-<<<<<<< HEAD
-    return model->ice_volume(m_config->get_number("output.ice_free_thickness_standard"));
-=======
     return ice_volume(model->geometry(),
-                      m_config->get_double("output.ice_free_thickness_standard"));
->>>>>>> e783d014
+                      m_config->get_number("output.ice_free_thickness_standard"));
   }
 };
 
@@ -1020,12 +1004,8 @@
   }
 
   double compute() {
-<<<<<<< HEAD
-    return model->sea_level_rise_potential(m_config->get_number("output.ice_free_thickness_standard"));
-=======
     return sea_level_rise_potential(model->geometry(),
-                                    m_config->get_double("output.ice_free_thickness_standard"));
->>>>>>> e783d014
+                                    m_config->get_number("output.ice_free_thickness_standard"));
   }
 };
 
@@ -1041,12 +1021,8 @@
   }
 
   double compute() {
-<<<<<<< HEAD
-    return model->ice_volume(m_config->get_number("output.ice_free_thickness_standard"));
-=======
     return ice_volume(model->geometry(),
-                      m_config->get_double("output.ice_free_thickness_standard"));
->>>>>>> e783d014
+                      m_config->get_number("output.ice_free_thickness_standard"));
   }
 };
 
@@ -1080,11 +1056,7 @@
   }
 
   double compute() {
-<<<<<<< HEAD
-    return model->ice_area(m_config->get_number("output.ice_free_thickness_standard"));
-=======
-    return ice_area(model->geometry(), m_config->get_double("output.ice_free_thickness_standard"));
->>>>>>> e783d014
+    return ice_area(model->geometry(), m_config->get_number("output.ice_free_thickness_standard"));
   }
 };
 
@@ -1097,27 +1069,17 @@
 
     set_units("kg", "kg");
     m_ts.variable().set_string("long_name", "mass of the ice not displacing sea water");
-<<<<<<< HEAD
+    m_ts.variable().set_string("standard_name", "land_ice_mass_not_displacing_sea_water");
     m_ts.variable().set_number("valid_min", 0.0);
-=======
-    m_ts.variable().set_string("standard_name", "land_ice_mass_not_displacing_sea_water");
-    m_ts.variable().set_double("valid_min", 0.0);
->>>>>>> e783d014
   }
 
   double compute() {
 
     const double
-<<<<<<< HEAD
       thickness_standard = m_config->get_number("output.ice_free_thickness_standard"),
       ice_density        = m_config->get_number("constants.ice.density"),
-      ice_volume         = model->ice_volume_not_displacing_seawater(thickness_standard),
-=======
-      thickness_standard = m_config->get_double("output.ice_free_thickness_standard"),
-      ice_density        = m_config->get_double("constants.ice.density"),
       ice_volume         = ice_volume_not_displacing_seawater(model->geometry(),
                                                               thickness_standard),
->>>>>>> e783d014
       ice_mass           = ice_volume * ice_density;
 
     return ice_mass;
@@ -1138,15 +1100,9 @@
 
   double compute() {
     double
-<<<<<<< HEAD
       ice_density        = m_config->get_number("constants.ice.density"),
       thickness_standard = m_config->get_number("output.ice_free_thickness_standard");
-    return model->ice_volume(thickness_standard) * ice_density;
-=======
-      ice_density        = m_config->get_double("constants.ice.density"),
-      thickness_standard = m_config->get_double("output.ice_free_thickness_standard");
     return ice_volume(model->geometry(), thickness_standard) * ice_density;
->>>>>>> e783d014
   }
 };
 
@@ -1157,28 +1113,19 @@
   IceMass(IceModel *m)
     : TSDiag<TSSnapshotDiagnostic, IceModel>(m, "ice_mass") {
 
-    if (m_config->get_boolean("output.ISMIP6")) {
+    if (m_config->get_flag("output.ISMIP6")) {
       m_ts.variable().set_name("lim");
     }
 
     set_units("kg", "kg");
     m_ts.variable().set_string("long_name", "mass of the ice, including seasonal cover");
-<<<<<<< HEAD
+    m_ts.variable().set_string("standard_name", "land_ice_mass");
     m_ts.variable().set_number("valid_min", 0.0);
   }
 
   double compute() {
-    return (model->ice_volume(0.0) *
+    return (ice_volume(model->geometry(), 0.0) *
             m_config->get_number("constants.ice.density"));
-=======
-    m_ts.variable().set_string("standard_name", "land_ice_mass");
-    m_ts.variable().set_double("valid_min", 0.0);
-  }
-
-  double compute() {
-    return (ice_volume(model->geometry(), 0.0) *
-            m_config->get_double("constants.ice.density"));
->>>>>>> e783d014
   }
 };
 
@@ -1195,15 +1142,9 @@
 
   double compute() {
     double
-<<<<<<< HEAD
       ice_density         = m_config->get_number("constants.ice.density"),
       thickness_threshold = m_config->get_number("output.ice_free_thickness_standard");
-    return model->ice_volume(thickness_threshold) * ice_density;
-=======
-      ice_density         = m_config->get_double("constants.ice.density"),
-      thickness_threshold = m_config->get_double("output.ice_free_thickness_standard");
     return ice_volume(model->geometry(), thickness_threshold) * ice_density;
->>>>>>> e783d014
   }
 };
 
@@ -1261,13 +1202,8 @@
   }
 
   double compute() {
-<<<<<<< HEAD
     const double ice_density = m_config->get_number("constants.ice.density");
-    return model->ice_volume(0.0) * ice_density;
-=======
-    const double ice_density = m_config->get_double("constants.ice.density");
     return ice_volume(model->geometry(), 0.0) * ice_density;
->>>>>>> e783d014
   }
 };
 
@@ -1419,27 +1355,19 @@
   IceAreaGlacierizedGrounded(IceModel *m)
     : TSDiag<TSSnapshotDiagnostic, IceModel>(m, "ice_area_glacierized_grounded") {
 
-    if (m_config->get_boolean("output.ISMIP6")) {
+    if (m_config->get_flag("output.ISMIP6")) {
       m_ts.variable().set_name("iareagr");
     }
 
     set_units("m2", "m2");
     m_ts.variable().set_string("long_name", "area of grounded ice in glacierized areas");
-<<<<<<< HEAD
+    m_ts.variable().set_string("standard_name", "grounded_ice_sheet_area");
     m_ts.variable().set_number("valid_min", 0.0);
   }
 
   double compute() {
-    return model->ice_area_grounded(m_config->get_number("output.ice_free_thickness_standard"));
-=======
-    m_ts.variable().set_string("standard_name", "grounded_ice_sheet_area");
-    m_ts.variable().set_double("valid_min", 0.0);
-  }
-
-  double compute() {
     return ice_area_grounded(model->geometry(),
-                             m_config->get_double("output.ice_free_thickness_standard"));
->>>>>>> e783d014
+                             m_config->get_number("output.ice_free_thickness_standard"));
   }
 };
 
@@ -1450,27 +1378,19 @@
   IceAreaGlacierizedShelf(IceModel *m)
     : TSDiag<TSSnapshotDiagnostic, IceModel>(m, "ice_area_glacierized_floating") {
 
-    if (m_config->get_boolean("output.ISMIP6")) {
+    if (m_config->get_flag("output.ISMIP6")) {
       m_ts.variable().set_name("iareafl");
     }
 
     set_units("m2", "m2");
     m_ts.variable().set_string("long_name", "area of ice shelves in glacierized areas");
-<<<<<<< HEAD
+    m_ts.variable().set_string("standard_name", "floating_ice_shelf_area");
     m_ts.variable().set_number("valid_min", 0.0);
   }
 
   double compute() {
-    return model->ice_area_floating(m_config->get_number("output.ice_free_thickness_standard"));
-=======
-    m_ts.variable().set_string("standard_name", "floating_ice_shelf_area");
-    m_ts.variable().set_double("valid_min", 0.0);
-  }
-
-  double compute() {
     return ice_area_floating(model->geometry(),
-                             m_config->get_double("output.ice_free_thickness_standard"));
->>>>>>> e783d014
+                             m_config->get_number("output.ice_free_thickness_standard"));
   }
 };
 
@@ -1720,7 +1640,7 @@
   IceMassFluxSurface(const IceModel *m)
     : TSDiag<TSFluxDiagnostic, IceModel>(m, "tendency_of_ice_mass_due_to_surface_mass_flux") {
 
-    if (m_config->get_boolean("output.ISMIP6")) {
+    if (m_config->get_flag("output.ISMIP6")) {
       m_ts.variable().set_name("tendacabf");
     }
 
@@ -1742,7 +1662,7 @@
   IceMassFluxBasalGrounded(const IceModel *m)
     : TSDiag<TSFluxDiagnostic, IceModel>(m, "basal_mass_flux_grounded") {
 
-    if (m_config->get_boolean("output.ISMIP6")) {
+    if (m_config->get_flag("output.ISMIP6")) {
       m_ts.variable().set_name("tendlibmassbf");
     }
 
@@ -1764,7 +1684,7 @@
   IceMassFluxBasalFloating(const IceModel *m)
     : TSDiag<TSFluxDiagnostic, IceModel>(m, "basal_mass_flux_floating") {
 
-    if (m_config->get_boolean("output.ISMIP6")) {
+    if (m_config->get_flag("output.ISMIP6")) {
       m_ts.variable().set_name("tendlibmassbffl");
     }
 
@@ -1805,7 +1725,7 @@
   IceMassFluxDischarge(const IceModel *m)
     : TSDiag<TSFluxDiagnostic, IceModel>(m, "tendency_of_ice_mass_due_to_discharge") {
 
-    if (m_config->get_boolean("output.ISMIP6")) {
+    if (m_config->get_flag("output.ISMIP6")) {
       m_ts.variable().set_name("tendlifmassbf");
     }
 
@@ -1848,7 +1768,7 @@
   IceMassFluxCalving(const IceModel *m)
     : TSDiag<TSFluxDiagnostic, IceModel>(m, "tendency_of_ice_mass_due_to_calving") {
 
-    if (m_config->get_boolean("output.ISMIP6")) {
+    if (m_config->get_flag("output.ISMIP6")) {
       m_ts.variable().set_name("tendlicalvf");
     }
 
@@ -1859,7 +1779,7 @@
   }
 
   double compute() {
-    const double ice_density = m_config->get_double("constants.ice.density");
+    const double ice_density = m_config->get_number("constants.ice.density");
 
     const IceModelVec2S &calving = model->calving();
 
@@ -1887,7 +1807,7 @@
   IceMassFluxAtGroundingLine(const IceModel *m)
     : TSDiag<TSFluxDiagnostic, IceModel>(m, "grounding_line_flux") {
 
-    if (m_config->get_boolean("output.ISMIP6")) {
+    if (m_config->get_flag("output.ISMIP6")) {
       m_ts.variable().set_name("tendligroundf");
       m_ts.variable().set_string("standard_name",
                                  "tendency_of_grounded_ice_mass");
@@ -1918,7 +1838,7 @@
     m_last_thickness(m_grid, "last_ice_thickness", WITHOUT_GHOSTS),
     m_interval_length(0.0) {
 
-    auto ismip6 = m_config->get_boolean("output.ISMIP6");
+    auto ismip6 = m_config->get_flag("output.ISMIP6");
 
     // set metadata:
     m_vars = {SpatialVariableMetadata(m_sys, ismip6 ? "dlithkdt" : "dHdt")};
@@ -1929,13 +1849,8 @@
 
     auto large_number = to_internal(1e6);
 
-<<<<<<< HEAD
-    m_vars[0].set_numbers("valid_range",  {-valid_range, valid_range});
-    m_vars[0].set_number("_FillValue", c(m_fill_value));
-=======
-    m_vars[0].set_doubles("valid_range",  {-large_number, large_number});
-    m_vars[0].set_double("_FillValue", to_internal(m_fill_value));
->>>>>>> e783d014
+    m_vars[0].set_numbers("valid_range",  {-large_number, large_number});
+    m_vars[0].set_number("_FillValue", to_internal(m_fill_value));
     m_vars[0].set_string("cell_methods", "time: mean");
 
     m_last_thickness.set_attrs("internal",
@@ -2646,13 +2561,13 @@
   IceThickness(const IceModel *m)
     : Diag<IceModel>(m) {
 
-    auto ismip6 = m_config->get_boolean("output.ISMIP6");
+    auto ismip6 = m_config->get_flag("output.ISMIP6");
 
     m_vars = {SpatialVariableMetadata(m_sys, ismip6 ? "lithk" : "thk")};
 
     set_attrs("land ice thickness", "land_ice_thickness",
               "m", "m", 0);
-    m_vars[0].set_double("valid_min", 0.0);
+    m_vars[0].set_number("valid_min", 0.0);
   }
 
 protected:
@@ -2674,7 +2589,7 @@
   IceBottomSurfaceElevation(const IceModel *m)
     : Diag<IceModel>(m) {
 
-    auto ismip6 = m_config->get_boolean("output.ISMIP6");
+    auto ismip6 = m_config->get_flag("output.ISMIP6");
 
     m_vars = {SpatialVariableMetadata(m_sys, ismip6 ? "base" : "ice_base_elevation")};
 
@@ -2701,7 +2616,7 @@
   IceSurfaceElevation(const IceModel *m)
     : Diag<IceModel>(m) {
 
-    auto ismip6 = m_config->get_boolean("output.ISMIP6");
+    auto ismip6 = m_config->get_flag("output.ISMIP6");
 
     m_vars = {SpatialVariableMetadata(m_sys, ismip6 ? "orog" : "usurf")};
 
@@ -2728,7 +2643,7 @@
   GroundingLineFlux(const IceModel *m)
     : DiagAverageRate<IceModel>(m, "grounding_line_flux", RATE) {
 
-    auto ismip6 = m_config->get_boolean("output.ISMIP6");
+    auto ismip6 = m_config->get_flag("output.ISMIP6");
 
     m_vars = {SpatialVariableMetadata(m_sys, ismip6 ? "ligroundf" : "grounding_line_flux")};
     m_accumulator.metadata().set_string("units", "kg m-2");
@@ -2737,7 +2652,7 @@
               "kg m-2 second-1", "kg m-2 year-1", 0);
     m_vars[0].set_string("cell_methods", "time: mean");
 
-    m_vars[0].set_double("_FillValue", to_internal(m_fill_value));
+    m_vars[0].set_number("_FillValue", to_internal(m_fill_value));
     m_vars[0].set_string("comment",
                          "Positive flux corresponds to mass moving from the ocean to"
                          " an icy grounded area. This convention makes it easier to compare"
@@ -2854,7 +2769,7 @@
 #endif
 
   // add ISMIP6 variable names
-  if (m_config->get_boolean("output.ISMIP6")) {
+  if (m_config->get_flag("output.ISMIP6")) {
     m_diagnostics["base"]        = m_diagnostics["ice_base_elevation"];
     m_diagnostics["lithk"]       = m_diagnostics["thk"];
     m_diagnostics["dlithkdt"]    = m_diagnostics["dHdt"];
@@ -2916,7 +2831,7 @@
   };
 
   // add ISMIP6 variable names
-  if (m_config->get_boolean("output.ISMIP6")) {
+  if (m_config->get_flag("output.ISMIP6")) {
     m_ts_diagnostics["iareafl"]         = m_ts_diagnostics["ice_area_glacierized_floating"];
     m_ts_diagnostics["iareagr"]         = m_ts_diagnostics["ice_area_glacierized_grounded"];
     m_ts_diagnostics["lim"]             = m_ts_diagnostics["ice_mass"];
@@ -3175,87 +3090,6 @@
   return result;
 }
 
-<<<<<<< HEAD
-//! Computes the ice volume, in m^3.
-double IceModel::ice_volume(double thickness_threshold) const {
-  IceModelVec::AccessList list{&m_geometry.ice_thickness};
-
-  double volume = 0.0;
-
-  auto cell_area = m_grid->cell_area();
-
-  {
-    for (Points p(*m_grid); p; p.next()) {
-      const int i = p.i(), j = p.j();
-
-      if (m_geometry.ice_thickness(i,j) >= thickness_threshold) {
-        volume += m_geometry.ice_thickness(i,j) * cell_area;
-      }
-    }
-  }
-
-  // Add the volume of the ice in Href:
-  if (m_config->get_flag("geometry.part_grid.enabled")) {
-    list.add(m_geometry.ice_area_specific_volume);
-    for (Points p(*m_grid); p; p.next()) {
-      const int i = p.i(), j = p.j();
-
-      volume += m_geometry.ice_area_specific_volume(i,j) * cell_area;
-    }
-  }
-
-  return GlobalSum(m_grid->com, volume);
-}
-
-double IceModel::ice_volume_not_displacing_seawater(double thickness_threshold) const {
-  const double
-    sea_water_density = m_config->get_number("constants.sea_water.density"),
-    ice_density       = m_config->get_number("constants.ice.density"),
-    cell_area         = m_grid->cell_area();
-
-  IceModelVec::AccessList list{&m_geometry.cell_type, &m_geometry.ice_thickness,
-      &m_geometry.bed_elevation, &m_geometry.sea_level_elevation};
-
-  double volume = 0.0;
-
-  for (Points p(*m_grid); p; p.next()) {
-    const int i = p.i(), j = p.j();
-
-    const double
-      bed       = m_geometry.bed_elevation(i, j),
-      thickness = m_geometry.ice_thickness(i, j),
-      sea_level = m_geometry.sea_level_elevation(i, j);
-
-    if (m_geometry.cell_type.grounded(i, j) and thickness > thickness_threshold) {
-      const double cell_ice_volume = thickness * cell_area;
-      if (bed > sea_level) {
-        volume += cell_ice_volume;
-      } else {
-        const double max_floating_volume = (sea_level - bed) * cell_area * (sea_water_density / ice_density);
-        volume += cell_ice_volume - max_floating_volume;
-      }
-    }
-  } // end of the loop over grid points
-
-  return GlobalSum(m_grid->com, volume);
-}
-
-//! Computes the sea level rise that would result if all the ice were melted.
-double IceModel::sea_level_rise_potential(double thickness_threshold) const {
-  const double
-    water_density = m_config->get_number("constants.fresh_water.density"),
-    ice_density   = m_config->get_number("constants.ice.density"),
-    ocean_area    = m_config->get_number("constants.global_ocean_area");
-
-  const double
-    volume                  = ice_volume_not_displacing_seawater(thickness_threshold),
-    additional_water_volume = (ice_density / water_density) * volume,
-    sea_level_change        = additional_water_volume / ocean_area;
-
-  return sea_level_change;
-}
-=======
->>>>>>> e783d014
 
 //! Computes the temperate ice volume, in m^3.
 double IceModel::ice_volume_temperate(double thickness_threshold) const {
