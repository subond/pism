--- conflicted
+++ resolved
@@ -25,13 +25,7 @@
 
 namespace pism {
 
-<<<<<<< HEAD
 class IceModelVec2CellType;
-=======
-namespace stressbalance {
-class StressBalance;
-}
->>>>>>> 5853add6
 
 //! @brief Sub-glacial hydrology models and related diagnostics.
 namespace hydrology {
@@ -139,149 +133,7 @@
   const IceModelVec2S& total_input_rate() const;
 
 protected:
-<<<<<<< HEAD
   virtual void restart_impl(const PIO &input_file, int record);
-=======
-  virtual void update_impl(double icet, double icedt) = 0;
-  virtual DiagnosticList diagnostics_impl() const;
-
-  virtual void define_model_state_impl(const PIO &output) const;
-  virtual void write_model_state_impl(const PIO &output) const;
-
-  virtual void get_input_rate(double hydro_t, double hydro_dt, IceModelVec2S &result);
-  virtual void check_Wtil_bounds();
-protected:
-  // this model's state
-  IceModelVec2S m_Wtil;      // effective thickness of basal water stored in till
-  // this model's workspace
-  IceModelVec2S m_total_input, m_bmelt_local;
-
-  bool m_hold_bmelt;
-
-  IceModelVec2T::Ptr m_inputtobed;// time dependent input of water to bed, in addition to bmelt
-  unsigned int m_inputtobed_period;      // in years
-  double m_inputtobed_reference_time; // in seconds
-
-  double m_t, m_dt;
-};
-
-
-//! The PISM minimal model has till, but water that exceeds the capacity of the till is not conserved. There is no model for lateral transport.
-/*!
-  This is the minimum functional derived class.  It updates till water thickness.
-  It implements a version of the "undrained plastic bed" model of [\ref Tulaczyketal2000b],
-  but with non-conserved drainage.
-
-  It has no transportable water and subglacial_water_thickness() returns zero.
-
-  This model can give no meaningful report on conservation errors, and thus it
-  does not use the TSDiag objects used by mass-conserving derived classes.
-
-  This talk illustrates a "till-can" metaphor applicable to this model:
-  http://www2.gi.alaska.edu/snowice/glaciers/iceflow/bueler-igs-fairbanks-june2012.pdf
-*/
-class NullTransport : public Hydrology {
-public:
-  NullTransport(IceGrid::ConstPtr g);
-  virtual ~NullTransport();
-
-  virtual void init();
-
-  //! Sets result to 0.
-  virtual void subglacial_water_thickness(IceModelVec2S &result) const;
-
-  //! Returns the overburden pressure in hope it is harmless.
-  virtual void subglacial_water_pressure(IceModelVec2S &result) const;
-
-protected:
-  virtual MaxTimestep max_timestep_impl(double t) const;
-  //! Solves an implicit step of a highly-simplified ODE.
-  virtual void update_impl(double icet, double icedt);
-
-  void diffuse_till_water(double dt);
-
-private:
-  double m_diffuse_tillwat;
-  double m_diffusion_time;
-  double m_diffusion_distance;
-  double m_tillwat_max;
-  double m_tillwat_decay_rate;
-
-  IceModelVec2S m_Wtil_old;
-};
-
-
-//! \brief A subglacial hydrology model which assumes water pressure
-//! equals overburden pressure.
-/*!
-  This PISM hydrology model has lateral motion of subglacial water and which
-  conserves the water mass.  Further documentation is in [\ref BuelervanPeltDRAFT].
-
-  The water velocity is along the steepest descent route for the hydraulic
-  potential.  This potential is (mostly) a function of ice sheet geometry,
-  because the water pressure is set to the overburden pressure, a simplified but
-  well-established model [\ref Shreve1972].  However, the water layer thickness
-  is also a part of the hydraulic potential because it is actually the potential
-  of the *top* of the water layer.
-
-  This (essential) model has been used for finding locations of subglacial lakes
-  [\ref Siegertetal2007, \ref Livingstoneetal2013].  Subglacial lakes occur
-  at local minima of the hydraulic potential.  If water builds up significantly
-  (e.g. thickness of 10s of meters or more) then in the model here the resulting
-  lakes diffuse instead of becoming infinitely deep.  Thus we avoid delta
-  functions of water thickness at the minima of the hydraulic potential in this
-  well-posed model.
-
-  This model should generally be tested using static ice geometry first, i.e.
-  using option -no_mass.
-
-  The state space includes both the till water effective thickness \f$W_{til}\f$,
-  which is in Hydrology, and the transportable water layer thickness \f$W\f$.
-
-  For more complete modeling where the water pressure is determined by a
-  physical model for the opening and closing of cavities, and where the state
-  space includes a nontrivial pressure variable, see hydrology::Distributed.
-
-  There is an option `-hydrology_null_strip` `X` which produces a strip of
-  `X` km around the edge of the computational domain.  In that strip the water flow
-  velocity is set to zero.  The water amount is also reset to zero at the end
-  of each time step in this strip (in an accounted way).
-
-  As noted this is the minimal model which has a lateral water flux.  This flux is
-  \f[ \mathbf{q} = - K \nabla \psi = \mathbf{V} W - D \nabla W \f]
-  where \f$\psi\f$ is the hydraulic potential
-  \f[ \psi = P + \rho_w g (b + W). \f]
-  The generalized conductivity \f$K\f$ is nontrivial and it generally also
-  depends on the water thickness:
-  \f[ K = k W^{\alpha-1} |\nabla (P+\rho_w g b)|^{\beta-2}. \f]
-
-  This model contains enough information (enough modeled fields) so that we can
-  compute the wall melt generated by dissipating the gravitational
-  potential energy in the moving, presumably turbulent, subglacial water.  If we
-  suppose that this heat is dissipated immediately as melt on the
-  cavity/conduit walls then we get a formula for a wall melt contribution.  (This
-  is in addition to the `basal_melt_rate_grounded` field coming from conserving energy in the flowing
-  ice.)  See wall_melt().  At this time the wall melt is diagnostic only and does
-  not add to the water amount W; such an addition is generally unstable.
-*/
-class Routing : public Hydrology {
-public:
-
-  //! Mass losses and gains at the boundary (over the last time step).
-  struct BoundaryAccounting {
-    BoundaryAccounting();
-    double ice_free_land_loss;
-    double ocean_loss;
-    double null_strip_loss;
-    double negative_thickness_gain;
-    void reset();
-  };
-
-  Routing(IceGrid::ConstPtr g);
-  virtual ~Routing();
-
-  virtual void init();
->>>>>>> 5853add6
 
   virtual void bootstrap_impl(const PIO &input_file,
                               const IceModelVec2S &ice_thickness);
