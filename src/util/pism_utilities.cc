/* Copyright (C) 2016, 2017, 2018 PISM Authors
 *
 * This file is part of PISM.
 *
 * PISM is free software; you can redistribute it and/or modify it under the
 * terms of the GNU General Public License as published by the Free Software
 * Foundation; either version 3 of the License, or (at your option) any later
 * version.
 *
 * PISM is distributed in the hope that it will be useful, but WITHOUT ANY
 * WARRANTY; without even the implied warranty of MERCHANTABILITY or FITNESS
 * FOR A PARTICULAR PURPOSE.  See the GNU General Public License for more
 * details.
 *
 * You should have received a copy of the GNU General Public License
 * along with PISM; if not, write to the Free Software
 * Foundation, Inc., 51 Franklin St, Fifth Floor, Boston, MA  02110-1301  USA
 */

<<<<<<< HEAD
#include <mpi.h>
#include <fftw3.h>
=======
#include "pism_utilities.hh"

#include <sstream>              // istringstream, ostringstream
#include <cstdio>               // vsnprintf

#include <mpi.h>                // MPI_Get_library_version
#include <fftw3.h>              // fftw_version
>>>>>>> 704093b9
#include <gsl/gsl_version.h>

// The following is a stupid kludge necessary to make NetCDF 4.x work in
// serial mode in an MPI program:
#ifndef MPI_INCLUDED
#define MPI_INCLUDED 1
#endif
<<<<<<< HEAD
#include <netcdf.h>
=======
#include <netcdf.h>             // nc_inq_libvers
>>>>>>> 704093b9

#if (PISM_USE_PROJ4==1)
#include "pism/util/Proj.hh"    // pj_release
#endif

#ifdef PISM_USE_JANSSON
#include <jansson.h>            // JANSSON_VERSION
#endif

#include <petsctime.h>          // PetscTime

#include "error_handling.hh"

namespace pism {

const char *PISM_DefaultConfigFile = PISM_DEFAULT_CONFIG_FILE;

const char *PISM_Revision = PISM_REVISION;

//! Returns true if `str` ends with `suffix` and false otherwise.
bool ends_with(const std::string &str, const std::string &suffix) {
  if (suffix.size() > str.size()) {
    return false;
  }

  if (str.rfind(suffix) + suffix.size() == str.size()) {
    return true;
  }

  return false;
}

template <class T>
std::string join_impl(const T& input, const std::string& separator) {
  auto j = input.begin();
  std::string result = *j;
  ++j;
  while (j != input.end()) {
    result += separator + *j;
    ++j;
  }
  return result;
}

//! Concatenate `strings`, inserting `separator` between elements.
std::string join(const std::vector<std::string> &strings, const std::string &separator) {
  return join_impl(strings, separator);
}

std::string set_join(const std::set<std::string> &input, const std::string& separator) {
  return join_impl(input, separator);
}

//! Transform a `separator`-separated list (a string) into a vector of strings.
std::vector<std::string> split(const std::string &input, char separator) {
  std::istringstream input_list(input);
  std::string token;
  std::vector<std::string> result;

  while (getline(input_list, token, separator)) {
    if (not token.empty()) {
      result.push_back(token);
    }
  }
  return result;
}

//! Transform a `separator`-separated list (a string) into a set of strings.
std::set<std::string> set_split(const std::string &input, char separator) {
  std::istringstream input_list(input);
  std::string token;
  std::set<std::string> result;

  while (getline(input_list, token, separator)) {
    if (not token.empty()) {
      result.insert(token);
    }
  }
  return result;
}

//! Checks if a vector of doubles is strictly increasing.
bool is_increasing(const std::vector<double> &a) {
  int len = (int)a.size();
  for (int k = 0; k < len-1; k++) {
    if (a[k] >= a[k+1]) {
      return false;
    }
  }
  return true;
}

bool member(const std::string &string, const std::set<std::string> &set) {
  return (set.find(string) != set.end());
}

void GlobalReduce(MPI_Comm comm, double *local, double *result, int count, MPI_Op op) {
  int err = MPI_Allreduce(local, result, count, MPI_DOUBLE, op, comm);
  PISM_C_CHK(err, 0, "MPI_Allreduce");
}

void GlobalMin(MPI_Comm comm, double *local, double *result, int count) {
  GlobalReduce(comm, local, result, count, MPI_MIN);
}

void GlobalMax(MPI_Comm comm, double *local, double *result, int count) {
  GlobalReduce(comm, local, result, count, MPI_MAX);
}

void GlobalSum(MPI_Comm comm, double *local, double *result, int count) {
  GlobalReduce(comm, local, result, count, MPI_SUM);
}

unsigned int GlobalSum(MPI_Comm comm, unsigned int input) {
  unsigned int result;
  int err = MPI_Allreduce(&input, &result, 1, MPI_UNSIGNED, MPI_SUM, comm);
  PISM_C_CHK(err, 0, "MPI_Allreduce");
  return result;
}

int GlobalSum(MPI_Comm comm, int input) {
  int result;
  int err = MPI_Allreduce(&input, &result, 1, MPI_INT, MPI_SUM, comm);
  PISM_C_CHK(err, 0, "MPI_Allreduce");
  return result;
}

double GlobalMin(MPI_Comm comm, double local) {
  double result;
  GlobalMin(comm, &local, &result, 1);
  return result;
}

double GlobalMax(MPI_Comm comm, double local) {
  double result;
  GlobalMax(comm, &local, &result, 1);
  return result;
}

double GlobalSum(MPI_Comm comm, double local) {
  double result;
  GlobalSum(comm, &local, &result, 1);
  return result;
}

static const int TEMPORARY_STRING_LENGTH = 32768;

std::string version() {
  char buffer[TEMPORARY_STRING_LENGTH];
  std::string result;

  snprintf(buffer, sizeof(buffer), "PISM (%s)\n", PISM_Revision);
  result += buffer;

  snprintf(buffer, sizeof(buffer), "CMake %s.\n", PISM_CMAKE_VERSION);
  result += buffer;

  PetscGetVersion(buffer, TEMPORARY_STRING_LENGTH);
  result += buffer;
  result += "\n";

#ifdef PISM_PETSC_CONFIGURE_FLAGS
  snprintf(buffer, sizeof(buffer), "PETSc configure: %s\n",
           PISM_PETSC_CONFIGURE_FLAGS);
  result += buffer;
#endif

  // OpenMPI added MPI_Get_library_version in version 1.7 (relatively recently).
#ifdef OPEN_MPI
  snprintf(buffer, TEMPORARY_STRING_LENGTH, "OpenMPI %d.%d.%d\n",
           OMPI_MAJOR_VERSION, OMPI_MINOR_VERSION, OMPI_RELEASE_VERSION);
#else
  // Assume that other MPI libraries implement this part of the MPI-3 standard...
  int string_length = TEMPORARY_STRING_LENGTH;
  MPI_Get_library_version(buffer, &string_length);
#endif
  result += buffer;

  snprintf(buffer, sizeof(buffer), "NetCDF %s.\n", nc_inq_libvers());
  result += buffer;

  snprintf(buffer, sizeof(buffer), "FFTW %s.\n", fftw_version);
  result += buffer;

  snprintf(buffer, sizeof(buffer), "GSL %s.\n", GSL_VERSION);
  result += buffer;

#if (PISM_USE_PROJ4==1)
  snprintf(buffer, sizeof(buffer), "PROJ.4 %s.\n", pj_release);
  result += buffer;
#endif

#ifdef PISM_USE_JANSSON
  snprintf(buffer, sizeof(buffer), "Jansson %s.\n", JANSSON_VERSION);
  result += buffer;
#endif

#ifdef PISM_SWIG_VERSION
  snprintf(buffer, sizeof(buffer), "SWIG %s.\n", PISM_SWIG_VERSION);
  result += buffer;
#endif

#ifdef PISM_PETSC4PY_VERSION
  snprintf(buffer, sizeof(buffer), "petsc4py %s.\n", PISM_PETSC4PY_VERSION);
  result += buffer;
#endif

  return result;
}


//! Return time since the beginning of the run, in hours.
double wall_clock_hours(MPI_Comm com, double start_time) {
  int rank = 0;
  double result = 0.0;

  MPI_Comm_rank(com, &rank);

  ParallelSection rank0(com);
  try {
    if (rank == 0) {
      result = (get_time() - start_time) / 3600.0;
    }
  } catch (...) {
    rank0.failed();
  }
  rank0.check();

  MPI_Bcast(&result, 1, MPI_DOUBLE, 0, com);

  return result;
}

//! Creates a time-stamp used for the history NetCDF attribute.
std::string timestamp(MPI_Comm com) {
  time_t now;
  tm tm_now;
  char date_str[50];
  now = time(NULL);
  localtime_r(&now, &tm_now);
  // Format specifiers for strftime():
  //   %F = ISO date format,  %T = Full 24 hour time,  %Z = Time Zone name
  strftime(date_str, sizeof(date_str), "%F %T %Z", &tm_now);

  MPI_Bcast(date_str, 50, MPI_CHAR, 0, com);

  return std::string(date_str);
}

//! Creates a string with the user name, hostname and the time-stamp (for history strings).
std::string username_prefix(MPI_Comm com) {
  PetscErrorCode ierr;

  char username[50];
  ierr = PetscGetUserName(username, sizeof(username));
  PISM_CHK(ierr, "PetscGetUserName");
  if (ierr != 0) {
    username[0] = '\0';
  }
  char hostname[100];
  ierr = PetscGetHostName(hostname, sizeof(hostname));
  PISM_CHK(ierr, "PetscGetHostName");
  if (ierr != 0) {
    hostname[0] = '\0';
  }

  std::ostringstream message;
  message << username << "@" << hostname << " " << timestamp(com) << ": ";

  std::string result = message.str();
  unsigned int length = result.size();
  MPI_Bcast(&length, 1, MPI_UNSIGNED, 0, com);

  result.resize(length);
  MPI_Bcast(&result[0], length, MPI_CHAR, 0, com);

  return result;
}

//! \brief Uses argc and argv to create the string with current PISM
//! command-line arguments.
std::string args_string() {
  int argc;
  char **argv;
  PetscErrorCode ierr = PetscGetArgs(&argc, &argv);
  PISM_CHK(ierr, "PetscGetArgs");

  std::string cmdstr, argument;
  for (int j = 0; j < argc; j++) {
    argument = argv[j];

    // enclose arguments containing spaces with double quotes:
    if (argument.find(" ") != std::string::npos) {
      argument = "\"" + argument + "\"";
    }

    cmdstr += std::string(" ") + argument;
  }
  cmdstr += "\n";

  return cmdstr;
}

//! \brief Adds a suffix to a filename.
/*!
 * Returns filename + separator + suffix + .nc if the original filename had the
 * .nc suffix, otherwise filename + separator. If the old filename had the form
 * "name + separator + more stuff + .nc", then removes the string after the
 * separator.
 */
std::string filename_add_suffix(const std::string &filename,
                                     const std::string &separator,
                                     const std::string &suffix) {
  std::string basename = filename, result;

  // find where the separator begins:
  std::string::size_type j = basename.rfind(separator);
  if (j == std::string::npos) {
    j = basename.rfind(".nc");
  }

  // if the separator was not found, find the .nc suffix:
  if (j == std::string::npos) {
    j = basename.size();
  }

  // cut off everything starting from the separator (or the .nc suffix):
  basename.resize(static_cast<int>(j));

  result = basename + separator + suffix;

  if (ends_with(filename, ".nc")) {
    result += ".nc";
  }

  return result;
}

double get_time() {
  PetscLogDouble result;
  PetscErrorCode ierr = PetscTime(&result); PISM_CHK(ierr, "PetscTime");
  return result;
}

std::string printf(const char *format, ...) {
  std::string result(1024, ' ');
  va_list arglist;
  size_t length;

  va_start(arglist, format);
  if((length = vsnprintf(&result[0], result.size(), format, arglist)) > result.size()) {
    result.reserve(length);
    vsnprintf(&result[0], result.size(), format, arglist);
  }
  va_end(arglist);
  return result.substr(0, length);
}

} // end of namespace pism<|MERGE_RESOLUTION|>--- conflicted
+++ resolved
@@ -17,10 +17,6 @@
  * Foundation, Inc., 51 Franklin St, Fifth Floor, Boston, MA  02110-1301  USA
  */
 
-<<<<<<< HEAD
-#include <mpi.h>
-#include <fftw3.h>
-=======
 #include "pism_utilities.hh"
 
 #include <sstream>              // istringstream, ostringstream
@@ -28,7 +24,6 @@
 
 #include <mpi.h>                // MPI_Get_library_version
 #include <fftw3.h>              // fftw_version
->>>>>>> 704093b9
 #include <gsl/gsl_version.h>
 
 // The following is a stupid kludge necessary to make NetCDF 4.x work in
@@ -36,11 +31,7 @@
 #ifndef MPI_INCLUDED
 #define MPI_INCLUDED 1
 #endif
-<<<<<<< HEAD
-#include <netcdf.h>
-=======
 #include <netcdf.h>             // nc_inq_libvers
->>>>>>> 704093b9
 
 #if (PISM_USE_PROJ4==1)
 #include "pism/util/Proj.hh"    // pj_release
