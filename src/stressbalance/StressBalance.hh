<<<<<<< HEAD
// Copyright (C) 2010, 2011, 2012, 2013, 2014, 2015, 2016, 2017, 2018, 2019, 2021 Constantine Khroulev and Ed Bueler
=======
// Copyright (C) 2010, 2011, 2012, 2013, 2014, 2015, 2016, 2017, 2018, 2019, 2020 Constantine Khroulev and Ed Bueler
>>>>>>> 80cdcad6
//
// This file is part of PISM.
//
// PISM is free software; you can redistribute it and/or modify it under the
// terms of the GNU General Public License as published by the Free Software
// Foundation; either version 3 of the License, or (at your option) any later
// version.
//
// PISM is distributed in the hope that it will be useful, but WITHOUT ANY
// WARRANTY; without even the implied warranty of MERCHANTABILITY or FITNESS
// FOR A PARTICULAR PURPOSE.  See the GNU General Public License for more
// details.
//
// You should have received a copy of the GNU General Public License
// along with PISM; if not, write to the Free Software
// Foundation, Inc., 51 Franklin St, Fifth Floor, Boston, MA  02110-1301  USA

#ifndef _PISMSTRESSBALANCE_H_
#define _PISMSTRESSBALANCE_H_

#include <memory>               // std::shared_ptr

#include "pism/util/Component.hh"     // derives from Component
#include "pism/util/iceModelVec.hh"
#include "pism/stressbalance/timestepping.hh"

namespace pism {

class IceModelVec2CellType;
class Geometry;

namespace rheology {
class FlowLaw;
} // end of namespace rheology

//! Stress balance models and related diagnostics.
namespace stressbalance {

class ShallowStressBalance;
class SSB_Modifier;

class Inputs {
public:
  Inputs();

  const Geometry *geometry;
  bool new_bed_elevation;

  const IceModelVec2S *basal_melt_rate;
  const IceModelVec2S *basal_yield_stress;
  const IceModelVec2S *water_column_pressure;
  const IceModelVec2S *fracture_density;

  const IceModelVec3  *enthalpy;
  const IceModelVec3  *age;

  const IceModelVec2Int *bc_mask;
  const IceModelVec2V *bc_values;

  // inputs used by regional stress balance models
  const IceModelVec2Int *no_model_mask;
  const IceModelVec2S *no_model_ice_thickness;
  const IceModelVec2S *no_model_surface_elevation;

  void dump(const char *filename) const;
};

//! The class defining PISM's interface to the shallow stress balance code.
/*!
  Generally all the nontrivial fields are updated by a call to update().  The rest
  of the methods generally provide access to precomputed results.  The following
  diagram shows where these results are generally used in the rest of PISM.  (It 
  does not show the call graph, as would doxygen.)

  \image html stressbalance-out.png "\b Methods of StressBalance, and the uses of their results.  Dotted edges show scalars and dashed edges show fields.  Dashed boxes inside the StressBalance object are important methods which may be present in shallow cases.  The age time step has inputs which are a strict subset of the inputs of the energy time step."

  this command fails: \dotfile stressbalance-out.dot
*/
class StressBalance : public Component
{
public:
  StressBalance(IceGrid::ConstPtr g,
                std::shared_ptr<ShallowStressBalance> sb,
                std::shared_ptr<SSB_Modifier> ssb_mod);
  virtual ~StressBalance();

  //! \brief Initialize the StressBalance object.
  void init();

  //! \brief Update all the fields if (full_update), only update diffusive flux
  //! and max. diffusivity otherwise.
  void update(const Inputs &inputs, bool full_update);

  //! \brief Get the thickness-advective (SSA) 2D velocity.
  const IceModelVec2V& advective_velocity() const;

  //! \brief Get the diffusive (SIA) vertically-averaged flux on the staggered grid.
  const IceModelVec2Stag& diffusive_flux() const;

  //! \brief Get the max diffusivity (for the adaptive time-stepping).
  double max_diffusivity() const;

  CFLData max_timestep_cfl_2d() const;
  CFLData max_timestep_cfl_3d() const;

  // for the energy/age time step:

  //! \brief Get components of the the 3D velocity field.
  const IceModelVec3& velocity_u() const;
  const IceModelVec3& velocity_v() const;
  const IceModelVec3& velocity_w() const;

  //! \brief Get the basal frictional heating.
  const IceModelVec2S& basal_frictional_heating() const;

  const IceModelVec3& volumetric_strain_heating() const;

  //! \brief Produce a report string for the standard output.
  std::string stdout_report() const;

  //! \brief Returns a pointer to a shallow stress balance solver implementation.
  const ShallowStressBalance* shallow() const;

  //! \brief Returns a pointer to a stress balance modifier implementation.
  const SSB_Modifier* modifier() const;
protected:
  virtual DiagnosticList diagnostics_impl() const;
  virtual TSDiagnosticList ts_diagnostics_impl() const;

  virtual void define_model_state_impl(const File &output) const;
  virtual void write_model_state_impl(const File &output) const;

  virtual void compute_vertical_velocity(const IceModelVec2CellType &mask,
                                         const IceModelVec3 &u,
                                         const IceModelVec3 &v,
                                         const IceModelVec2S *bmr,
                                         IceModelVec3 &result);
  virtual void compute_volumetric_strain_heating(const Inputs &inputs);

  CFLData m_cfl_2d, m_cfl_3d;

  IceModelVec3 m_w, m_strain_heating;

  std::shared_ptr<ShallowStressBalance> m_shallow_stress_balance;
  std::shared_ptr<SSB_Modifier> m_modifier;
};

std::shared_ptr<StressBalance> create(const std::string &model_name,
                                      IceGrid::ConstPtr grid,
                                      bool regional);

void compute_2D_principal_strain_rates(const IceModelVec2V &velocity,
                                       const IceModelVec2CellType &mask,
                                       IceModelVec2 &result);

void compute_2D_stresses(const rheology::FlowLaw &flow_law,
                         const IceModelVec2V &velocity,
                         const IceModelVec2S &hardness,
                         const IceModelVec2CellType &cell_type,
                         IceModelVec2 &result);

} // end of namespace stressbalance
} // end of namespace pism

#endif /* _PISMSTRESSBALANCE_H_ */
<|MERGE_RESOLUTION|>--- conflicted
+++ resolved
@@ -1,8 +1,4 @@
-<<<<<<< HEAD
 // Copyright (C) 2010, 2011, 2012, 2013, 2014, 2015, 2016, 2017, 2018, 2019, 2021 Constantine Khroulev and Ed Bueler
-=======
-// Copyright (C) 2010, 2011, 2012, 2013, 2014, 2015, 2016, 2017, 2018, 2019, 2020 Constantine Khroulev and Ed Bueler
->>>>>>> 80cdcad6
 //
 // This file is part of PISM.
 //
@@ -74,7 +70,7 @@
 /*!
   Generally all the nontrivial fields are updated by a call to update().  The rest
   of the methods generally provide access to precomputed results.  The following
-  diagram shows where these results are generally used in the rest of PISM.  (It 
+  diagram shows where these results are generally used in the rest of PISM.  (It
   does not show the call graph, as would doxygen.)
 
   \image html stressbalance-out.png "\b Methods of StressBalance, and the uses of their results.  Dotted edges show scalars and dashed edges show fields.  Dashed boxes inside the StressBalance object are important methods which may be present in shallow cases.  The age time step has inputs which are a strict subset of the inputs of the energy time step."
@@ -167,4 +163,4 @@
 } // end of namespace stressbalance
 } // end of namespace pism
 
-#endif /* _PISMSTRESSBALANCE_H_ */
+#endif /* _PISMSTRESSBALANCE_H_ */