// Copyright (C) 2011, 2012, 2013, 2014, 2015, 2016 PISM Authors
//
// This file is part of PISM.
//
// PISM is free software; you can redistribute it and/or modify it under the
// terms of the GNU General Public License as published by the Free Software
// Foundation; either version 3 of the License, or (at your option) any later
// version.
//
// PISM is distributed in the hope that it will be useful, but WITHOUT ANY
// WARRANTY; without even the implied warranty of MERCHANTABILITY or FITNESS
// FOR A PARTICULAR PURPOSE.  See the GNU General Public License for more
// details.
//
// You should have received a copy of the GNU General Public License
// along with PISM; if not, write to the Free Software
// Foundation, Inc., 51 Franklin St, Fifth Floor, Boston, MA  02110-1301  USA

#include <gsl/gsl_math.h>

#include "POConstant.hh"
#include "base/util/PISMVars.hh"
#include "base/util/PISMConfigInterface.hh"
#include "base/util/IceGrid.hh"
#include "base/util/pism_options.hh"
#include "base/util/iceModelVec.hh"
#include "base/util/error_handling.hh"
#include "base/util/io/io_helpers.hh"
#include "base/util/MaxTimestep.hh"
#include "base/util/pism_utilities.hh"

namespace pism {
namespace ocean {
Constant::Constant(IceGrid::ConstPtr g)
  : OceanModel(g),
    m_shelfbmassflux(m_sys, "shelfbmassflux"),
    m_shelfbtemp(m_sys, "shelfbtemp") {

  {
    const double
      Q           = m_config->get_double("ocean.sub_shelf_heat_flux_into_ice"),
      L           = m_config->get_double("constants.fresh_water.latent_heat_of_fusion"),
      ice_density = m_config->get_double("constants.ice.density");

    // Set default melt rate using configuration parameters
    // following has units:   J m-2 s-1 / (J kg-1 * kg m-3) = m s-1
    m_meltrate = Q / (L * ice_density);

    // check the command-line option
    options::Real meltrate("-shelf_base_melt_rate",
                           "Specifies a sub shelf ice-equivalent melt rate in meters year-1",
                           units::convert(m_sys, m_meltrate, "m second-1", "m year-1"));

    // tell the user that we're using it
    if (meltrate.is_set()) {
      m_log->message(2,
                     "    - option '-shelf_base_melt_rate' seen, "
                     "setting basal sub shelf basal melt rate to %.2f m year-1 ... \n",
                     (double)meltrate);
    }

    // here meltrate was set using the command-line option OR the default provided above
    m_meltrate = units::convert(m_sys, meltrate, "m year-1", "m second-1");

    // convert to [kg m-2 s-1] = [m s-1] * [kg m-3]
    m_meltrate = m_meltrate * ice_density;
  }

  m_shelfbmassflux.set_string("pism_intent", "climate_state");
  m_shelfbmassflux.set_string("long_name",
                            "ice mass flux from ice shelf base (positive flux is loss from ice shelf)");
  m_shelfbmassflux.set_string("units", "kg m-2 s-1");
  m_shelfbmassflux.set_string("glaciological_units", "kg m-2 year-1");

  m_shelfbtemp.set_string("pism_intent", "climate_state");
  m_shelfbtemp.set_string("long_name",
                        "absolute temperature at ice shelf base");
  m_shelfbtemp.set_string("units", "Kelvin");
}

Constant::~Constant() {
  // empty
}

void Constant::update_impl(double my_t, double my_dt) {
  // do nothing
  m_t = my_t;
  m_dt = my_dt;
}

void Constant::init_impl() {

  m_t = m_dt = GSL_NAN;  // every re-init restarts the clock

  if (!m_config->get_boolean("ocean.always_grounded")) {
    m_log->message(2, "* Initializing the constant ocean model...\n");
  }
}

MaxTimestep Constant::max_timestep_impl(double t) {
  (void) t;
  return MaxTimestep();
}

void Constant::sea_level_elevation_impl(double &result) const{
  result = m_sea_level;
}

<<<<<<< HEAD
void Constant::shelf_base_temperature_impl(IceModelVec2S &result) const {
  const double T0 = m_config->get_double("water_melting_point_temperature"), // K
    beta_CC       = m_config->get_double("beta_CC"),
    g             = m_config->get_double("standard_gravity"),
    ice_density   = m_config->get_double("ice_density");
=======
void Constant::shelf_base_temperature_impl(IceModelVec2S &result) {
  const double T0 = m_config->get_double("constants.fresh_water.melting_point_temperature"), // K
    beta_CC       = m_config->get_double("constants.ice.beta_Clausius_Clapeyron"),
    g             = m_config->get_double("constants.standard_gravity"),
    ice_density   = m_config->get_double("constants.ice.density");
>>>>>>> 75808528

  const IceModelVec2S *ice_thickness = m_grid->variables().get_2d_scalar("land_ice_thickness");

  IceModelVec::AccessList list;
  list.add(*ice_thickness);
  list.add(result);
  for (Points p(*m_grid); p; p.next()) {
    const int i = p.i(), j = p.j();
    const double pressure = ice_density * g * (*ice_thickness)(i,j); // FIXME issue #15
    // temp is set to melting point at depth
    result(i,j) = T0 - beta_CC * pressure;
  }
}

//! @brief Computes mass flux in [kg m-2 s-1], from assumption that
//! basal heat flux rate converts to mass flux.
void Constant::shelf_base_mass_flux_impl(IceModelVec2S &result) const {
  result.set(m_meltrate);
}

void Constant::add_vars_to_output_impl(const std::string&, std::set<std::string> &result) {
  result.insert(m_shelfbtemp.get_name());
  result.insert(m_shelfbmassflux.get_name());
}

void Constant::define_variables_impl(const std::set<std::string> &vars, const PIO &nc,
                                  IO_Type nctype) {
  std::string order = m_config->get_string("output.variable_order");

  if (set_contains(vars, m_shelfbtemp)) {
    io::define_spatial_variable(m_shelfbtemp, *m_grid, nc, nctype, order, true);
  }

  if (set_contains(vars, m_shelfbmassflux)) {
    io::define_spatial_variable(m_shelfbmassflux, *m_grid, nc, nctype, order, true);
  }
}

void Constant::write_variables_impl(const std::set<std::string> &vars, const PIO &nc) {
  IceModelVec2S tmp;

  if (set_contains(vars, m_shelfbtemp)) {
    if (!tmp.was_created()) {
      tmp.create(m_grid, "tmp", WITHOUT_GHOSTS);
    }

    tmp.metadata() = m_shelfbtemp;
    shelf_base_temperature(tmp);
    tmp.write(nc);
  }

  if (set_contains(vars, m_shelfbmassflux)) {
    if (!tmp.was_created()) {
      tmp.create(m_grid, "tmp", WITHOUT_GHOSTS);
    }

    tmp.metadata() = m_shelfbmassflux;
    tmp.write_in_glaciological_units = true;
    shelf_base_mass_flux(tmp);
    tmp.write(nc);
  }
}
} // end of namespape ocean
} // end of namespace pism<|MERGE_RESOLUTION|>--- conflicted
+++ resolved
@@ -106,19 +106,11 @@
   result = m_sea_level;
 }
 
-<<<<<<< HEAD
 void Constant::shelf_base_temperature_impl(IceModelVec2S &result) const {
-  const double T0 = m_config->get_double("water_melting_point_temperature"), // K
-    beta_CC       = m_config->get_double("beta_CC"),
-    g             = m_config->get_double("standard_gravity"),
-    ice_density   = m_config->get_double("ice_density");
-=======
-void Constant::shelf_base_temperature_impl(IceModelVec2S &result) {
   const double T0 = m_config->get_double("constants.fresh_water.melting_point_temperature"), // K
     beta_CC       = m_config->get_double("constants.ice.beta_Clausius_Clapeyron"),
     g             = m_config->get_double("constants.standard_gravity"),
     ice_density   = m_config->get_double("constants.ice.density");
->>>>>>> 75808528
 
   const IceModelVec2S *ice_thickness = m_grid->variables().get_2d_scalar("land_ice_thickness");
 
