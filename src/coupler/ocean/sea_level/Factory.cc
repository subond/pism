--- conflicted
+++ resolved
@@ -29,11 +29,7 @@
 namespace sea_level {
 
 Factory::Factory(IceGrid::ConstPtr grid)
-<<<<<<< HEAD
-  : PCFactory<SeaLevel>(grid, "sea_level.model") {
-=======
   : PCFactory<SeaLevel>(grid, "sea_level.models") {
->>>>>>> e783d014
 
   add_model<SeaLevel>("constant");
 
