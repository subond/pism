--- conflicted
+++ resolved
@@ -53,11 +53,7 @@
   air_temp->metadata().set_double("valid_max", 323.15); // 50 C
 
   precipitation->set_attrs("climate_forcing", "ice-equivalent precipitation rate",
-<<<<<<< HEAD
                            "kg m-2 second-1", "");
-=======
-                           "kg m-2 s-1", "");
->>>>>>> 48dfd7fb
   precipitation->metadata().set_string("glaciological_units", "kg m-2 year-1");
   precipitation->write_in_glaciological_units = true;
 }
