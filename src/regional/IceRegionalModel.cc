/* Copyright (C) 2015, 2016, 2017, 2018, 2019 PISM Authors
 *
 * This file is part of PISM.
 *
 * PISM is free software; you can redistribute it and/or modify it under the
 * terms of the GNU General Public License as published by the Free Software
 * Foundation; either version 3 of the License, or (at your option) any later
 * version.
 *
 * PISM is distributed in the hope that it will be useful, but WITHOUT ANY
 * WARRANTY; without even the implied warranty of MERCHANTABILITY or FITNESS
 * FOR A PARTICULAR PURPOSE.  See the GNU General Public License for more
 * details.
 *
 * You should have received a copy of the GNU General Public License
 * along with PISM; if not, write to the Free Software
 * Foundation, Inc., 51 Franklin St, Fifth Floor, Boston, MA  02110-1301  USA
 */

#include "IceRegionalModel.hh"
#include "pism/util/Vars.hh"
#include "pism/util/EnthalpyConverter.hh"
#include "pism/stressbalance/ShallowStressBalance.hh"
#include "SSAFD_Regional.hh"
#include "pism/stressbalance/SSB_Modifier.hh"
#include "SIAFD_Regional.hh"
#include "pism/stressbalance/StressBalance.hh"
#include "pism/basalstrength/ConstantYieldStress.hh"
#include "RegionalDefaultYieldStress.hh"
#include "pism/util/io/PIO.hh"
#include "pism/coupler/OceanModel.hh"
#include "pism/coupler/SurfaceModel.hh"
#include "EnthalpyModel_Regional.hh"
#include "pism/energy/CHSystem.hh"
#include "pism/energy/BedThermalUnit.hh"
#include "pism/energy/utilities.hh"
#include "pism/util/iceModelVec2T.hh"
#include "pism/hydrology/Hydrology.hh"

namespace pism {

IceRegionalModel::IceRegionalModel(IceGrid::Ptr g, Context::Ptr c)
  : IceModel(g, c) {
  // empty

  if (m_config->get_flag("energy.ch_warming.enabled")) {
    m_ch_warming_flux.reset(new IceModelVec3(m_grid, "ch_warming_flux", WITHOUT_GHOSTS));
  }
}


void IceRegionalModel::allocate_storage() {

  IceModel::allocate_storage();

  m_log->message(2, 
                 "  creating IceRegionalModel vecs ...\n");

  // stencil width of 2 needed by SIAFD_Regional::compute_surface_gradient()
  m_no_model_mask.create(m_grid, "no_model_mask", WITH_GHOSTS, 2);
  m_no_model_mask.set_attrs("model_state",
                            "mask: zeros (modeling domain) and ones"
                            " (no-model buffer near grid edges)",
<<<<<<< HEAD
                            "", ""); // no units and no standard name
  m_no_model_mask.metadata().set_numbers("flag_values", {0, 1});
=======
                            "", "", "", 0); // no units and no standard name
  m_no_model_mask.metadata().set_doubles("flag_values", {0, 1});
>>>>>>> e783d014
  m_no_model_mask.metadata().set_string("flag_meanings", "normal special_treatment");
  m_no_model_mask.set_time_independent(true);
  m_no_model_mask.metadata().set_output_type(PISM_BYTE);
  m_no_model_mask.set(0);

  // stencil width of 2 needed for differentiation because GHOSTS=1
  m_usurf_stored.create(m_grid, "usurfstore", WITH_GHOSTS, 2);
  m_usurf_stored.set_attrs("model_state",
                           "saved surface elevation for use to keep surface gradient constant"
                           " in no_model strip",
                           "m", "m",
                           "", 0); //  no standard name

  // stencil width of 1 needed for differentiation
  m_thk_stored.create(m_grid, "thkstore", WITH_GHOSTS, 1);
  m_thk_stored.set_attrs("model_state",
                         "saved ice thickness for use to keep driving stress constant"
                         " in no_model strip",
                         "m", "m",
                         "", 0); //  no standard name

  m_model_state.insert(&m_thk_stored);
  m_model_state.insert(&m_usurf_stored);
  m_model_state.insert(&m_no_model_mask);
}

void IceRegionalModel::model_state_setup() {

  // initialize the model state (including special fields)
  IceModel::model_state_setup();

  InputOptions input = process_input_options(m_ctx->com(), m_config);

  // Initialize stored ice thickness and surface elevation. This goes here and not in
  // bootstrap_2d because bed topography is not initialized at the time bootstrap_2d is
  // called.
  if (input.type == INIT_BOOTSTRAP) {
    if (m_config->get_flag("regional.zero_gradient")) {
      m_usurf_stored.set(0.0);
      m_thk_stored.set(0.0);
    } else {
      m_usurf_stored.copy_from(m_geometry.ice_surface_elevation);
      m_thk_stored.copy_from(m_geometry.ice_thickness);
    }
  }

  m_geometry_evolution->set_no_model_mask(m_no_model_mask);

  if (m_ch_system) {
    const bool use_input_file = input.type == INIT_BOOTSTRAP or input.type == INIT_RESTART;

    std::unique_ptr<PIO> input_file;

    if (use_input_file) {
      input_file.reset(new PIO(m_grid->com, "guess_mode", input.filename, PISM_READONLY));
    }

    switch (input.type) {
    case INIT_RESTART:
      {
        m_ch_system->restart(*input_file, input.record);
        break;
      }
    case INIT_BOOTSTRAP:
      {

        m_ch_system->bootstrap(*input_file,
                               m_geometry.ice_thickness,
                               m_surface->temperature(),
                               m_surface->mass_flux(),
                               m_btu->flux_through_top_surface());
        break;
      }
    case INIT_OTHER:
    default:
      {
        m_basal_melt_rate.set(m_config->get_number("bootstrapping.defaults.bmelt"));

        m_ch_system->initialize(m_basal_melt_rate,
                                m_geometry.ice_thickness,
                                m_surface->temperature(),
                                m_surface->mass_flux(),
                                m_btu->flux_through_top_surface());

      }
    }
  }
}

void IceRegionalModel::allocate_geometry_evolution() {
  if (m_geometry_evolution) {
    return;
  }

  m_log->message(2, "# Allocating the geometry evolution model (regional version)...\n");

  m_geometry_evolution.reset(new RegionalGeometryEvolution(m_grid));

  m_submodels["geometry_evolution"] = m_geometry_evolution.get();
}

void IceRegionalModel::allocate_energy_model() {

  if (m_energy_model != NULL) {
    return;
  }

  m_log->message(2, "# Allocating an energy balance model...\n");

  if (m_config->get_flag("energy.enabled")) {
    if (m_config->get_flag("energy.temperature_based")) {
      throw RuntimeError(PISM_ERROR_LOCATION,
                         "pismr -regional does not support the '-energy cold' mode.");
    } else {
      m_energy_model = new energy::EnthalpyModel_Regional(m_grid, m_stress_balance.get());
    }
  } else {
    m_energy_model = new energy::DummyEnergyModel(m_grid, m_stress_balance.get());
  }

  m_submodels["energy balance model"] = m_energy_model;

  if (m_config->get_flag("energy.ch_warming.enabled") and
      not m_ch_system) {

    m_log->message(2, "# Allocating the cryo-hydrologic warming model...\n");

    m_ch_system.reset(new energy::CHSystem(m_grid, m_stress_balance.get()));
    m_submodels["cryo-hydrologic warming"] = m_ch_system.get();
  }
}

void IceRegionalModel::allocate_stressbalance() {

  if (m_stress_balance) {
    return;
  }

  bool regional = true;
  m_stress_balance = stressbalance::create(m_config->get_string("stress_balance.model"),
                                           m_grid, regional);

  m_submodels["stress balance"] = m_stress_balance.get();
}


void IceRegionalModel::allocate_basal_yield_stress() {

  if (m_basal_yield_stress_model) {
    return;
  }

  std::string model = m_config->get_string("stress_balance.model");

  // only these two use the yield stress (so far):
  if (model == "ssa" or model == "ssa+sia") {
    std::string yield_stress_model = m_config->get_string("basal_yield_stress.model");

    if (yield_stress_model == "constant") {
      m_basal_yield_stress_model.reset(new ConstantYieldStress(m_grid));
    } else if (yield_stress_model == "mohr_coulomb") {
      m_basal_yield_stress_model.reset(new RegionalDefaultYieldStress(m_grid));
    } else {
      throw RuntimeError::formatted(PISM_ERROR_LOCATION,
                                    "yield stress model '%s' is not supported.",
                                    yield_stress_model.c_str());
    }
    m_submodels["basal yield stress"] = m_basal_yield_stress_model.get();
  }
}

//! Bootstrap a "regional" model.
/*!
 * Need to initialize all the variables managed by IceModel, as well as
 * - no_model_mask
 * - usurf_stored
 * - thk_stored
 */
void IceRegionalModel::bootstrap_2d(const PIO &input_file) {

  IceModel::bootstrap_2d(input_file);

  // no_model_mask
  {
    // set using the no_model_strip parameter
    double strip_width = m_config->get_number("regional.no_model_strip", "meters");
    set_no_model_strip(*m_grid, strip_width, m_no_model_mask);

    // m_no_model_mask was added to m_model_state, so
    // IceModel::regrid() will take care of regridding it, if necessary.
  }

  if (m_config->get_flag("stress_balance.ssa.dirichlet_bc")) {
    IceModelVec::AccessList list{&m_no_model_mask, &m_ssa_dirichlet_bc_mask};

    for (Points p(*m_grid); p; p.next()) {
      const int i = p.i(), j = p.j();

      if (m_no_model_mask(i, j) > 0.5) {
        m_ssa_dirichlet_bc_mask(i, j) = 1;
      }
    }
  }
}

stressbalance::Inputs IceRegionalModel::stress_balance_inputs() {
  stressbalance::Inputs result = IceModel::stress_balance_inputs();

  result.no_model_mask              = &m_no_model_mask;
  result.no_model_ice_thickness     = &m_thk_stored;
  result.no_model_surface_elevation = &m_usurf_stored;

  return result;
}

energy::Inputs IceRegionalModel::energy_model_inputs() {
  energy::Inputs result = IceModel::energy_model_inputs();

  result.no_model_mask = &m_no_model_mask;

  return result;
}

void IceRegionalModel::energy_step() {

  if (m_ch_system) {
    bedrock_thermal_model_step();

    energy::Inputs inputs = energy_model_inputs();
    const IceModelVec3 *strain_heating = inputs.volumetric_heating_rate;
    inputs.volumetric_heating_rate = m_ch_warming_flux.get();

    energy::cryo_hydrologic_warming_flux(m_config->get_number("constants.ice.thermal_conductivity"),
                                         m_config->get_number("energy.ch_warming.average_channel_spacing"),
                                         m_geometry.ice_thickness,
                                         m_energy_model->enthalpy(),
                                         m_ch_system->enthalpy(),
                                         *m_ch_warming_flux);

    // Convert to the loss of energy by the CH system:
    m_ch_warming_flux->scale(-1.0);

    m_ch_system->update(t_TempAge, dt_TempAge, inputs);

    // Add CH warming flux to the strain heating term:
    m_ch_warming_flux->scale(-1.0);
    m_ch_warming_flux->add(1.0, *strain_heating);

    m_energy_model->update(t_TempAge, dt_TempAge, inputs);

    m_stdout_flags = m_energy_model->stdout_flags() + m_stdout_flags;
  } else {
    IceModel::energy_step();
  }
}

YieldStressInputs IceRegionalModel::yield_stress_inputs() {
  YieldStressInputs result = IceModel::yield_stress_inputs();

  result.no_model_mask = &m_no_model_mask;

  return result;
}

const energy::CHSystem* IceRegionalModel::cryo_hydrologic_system() const {
  return m_ch_system.get();
}

/*! @brief Report temperature of the cryo-hydrologic system */
class CHTemperature : public Diag<IceRegionalModel>
{
public:
  CHTemperature(const IceRegionalModel *m)
    : Diag<IceRegionalModel>(m) {

    m_vars = {SpatialVariableMetadata(m_sys, "ch_temp", m_grid->z())};

    set_attrs("temperature of the cryo-hydrologic system", "",
              "Kelvin", "Kelvin", 0);
  }

protected:
  IceModelVec::Ptr compute_impl() const {

    IceModelVec3::Ptr result(new IceModelVec3(m_grid, "ch_temp", WITHOUT_GHOSTS));

    energy::compute_temperature(model->cryo_hydrologic_system()->enthalpy(),
                                model->geometry().ice_thickness,
                                *result);
    result->metadata(0) = m_vars[0];

    return result;
  }
};

/*! @brief Report liquid water fraction in the cryo-hydrologic system */
class CHLiquidWaterFraction : public Diag<IceRegionalModel>
{
public:
  CHLiquidWaterFraction(const IceRegionalModel *m)
    : Diag<IceRegionalModel>(m) {

    m_vars = {SpatialVariableMetadata(m_sys, "ch_liqfrac", m_grid->z())};

    set_attrs("liquid water fraction in the cryo-hydrologic system", "",
              "1", "1", 0);
  }

protected:
  IceModelVec::Ptr compute_impl() const {

    IceModelVec3::Ptr result(new IceModelVec3(m_grid, "ch_liqfrac", WITHOUT_GHOSTS));

    energy::compute_liquid_water_fraction(model->cryo_hydrologic_system()->enthalpy(),
                                          model->geometry().ice_thickness,
                                          *result);
    result->metadata(0) = m_vars[0];
    return result;
  }
};


/*! @brief Report rate of cryo-hydrologic warming */
class CHHeatFlux : public Diag<IceRegionalModel>
{
public:
  CHHeatFlux(const IceRegionalModel *m)
    : Diag<IceRegionalModel>(m) {

    m_vars = {SpatialVariableMetadata(m_sys, "ch_heat_flux", m_grid->z())};

    set_attrs("rate of cryo-hydrologic warming", "",
              "W m-3", "W m-3", 0);
  }

protected:
  IceModelVec::Ptr compute_impl() const {

    IceModelVec3::Ptr result(new IceModelVec3(m_grid, "ch_heat_flux", WITHOUT_GHOSTS));
    result->metadata(0) = m_vars[0];

    energy::cryo_hydrologic_warming_flux(m_config->get_number("constants.ice.thermal_conductivity"),
                                         m_config->get_number("energy.ch_warming.average_channel_spacing"),
                                         model->geometry().ice_thickness,
                                         model->energy_balance_model()->enthalpy(),
                                         model->cryo_hydrologic_system()->enthalpy(),
                                         *result);
    return result;
  }
};

void IceRegionalModel::init_diagnostics() {
  IceModel::init_diagnostics();

  if (m_ch_system) {
    m_diagnostics["ch_temp"]      = Diagnostic::Ptr(new CHTemperature(this));
    m_diagnostics["ch_liqfrac"]   = Diagnostic::Ptr(new CHLiquidWaterFraction(this));
    m_diagnostics["ch_heat_flux"] = Diagnostic::Ptr(new CHHeatFlux(this));
  }
}

void IceRegionalModel::hydrology_step() {
  hydrology::Inputs inputs;

  IceModelVec2S &sliding_speed = m_work2d[0];
  sliding_speed.set_to_magnitude(m_stress_balance->advective_velocity());

  inputs.no_model_mask      = &m_no_model_mask;
  inputs.geometry           = &m_geometry;
  inputs.surface_input_rate = nullptr;
  inputs.basal_melt_rate    = &m_basal_melt_rate;
  inputs.ice_sliding_speed  = &sliding_speed;

  if (m_surface_input_for_hydrology) {
    m_surface_input_for_hydrology->update(m_time->current(), m_dt);
    m_surface_input_for_hydrology->average(m_time->current(), m_dt);
    inputs.surface_input_rate = m_surface_input_for_hydrology.get();
  } else if (m_config->get_boolean("hydrology.surface_input_from_runoff")) {
    // convert [kg m-2] to [kg m-2 s-1]
    IceModelVec2S &surface_input_rate = m_work2d[1];
    surface_input_rate.copy_from(m_surface->runoff());
    surface_input_rate.scale(1.0 / m_dt);
    inputs.surface_input_rate = &surface_input_rate;
  }

  m_subglacial_hydrology->update(m_time->current(), m_dt, inputs);
}


} // end of namespace pism<|MERGE_RESOLUTION|>--- conflicted
+++ resolved
@@ -53,7 +53,7 @@
 
   IceModel::allocate_storage();
 
-  m_log->message(2, 
+  m_log->message(2,
                  "  creating IceRegionalModel vecs ...\n");
 
   // stencil width of 2 needed by SIAFD_Regional::compute_surface_gradient()
@@ -61,13 +61,8 @@
   m_no_model_mask.set_attrs("model_state",
                             "mask: zeros (modeling domain) and ones"
                             " (no-model buffer near grid edges)",
-<<<<<<< HEAD
-                            "", ""); // no units and no standard name
+                            "", "", "", 0); // no units and no standard name
   m_no_model_mask.metadata().set_numbers("flag_values", {0, 1});
-=======
-                            "", "", "", 0); // no units and no standard name
-  m_no_model_mask.metadata().set_doubles("flag_values", {0, 1});
->>>>>>> e783d014
   m_no_model_mask.metadata().set_string("flag_meanings", "normal special_treatment");
   m_no_model_mask.set_time_independent(true);
   m_no_model_mask.metadata().set_output_type(PISM_BYTE);
@@ -445,7 +440,7 @@
     m_surface_input_for_hydrology->update(m_time->current(), m_dt);
     m_surface_input_for_hydrology->average(m_time->current(), m_dt);
     inputs.surface_input_rate = m_surface_input_for_hydrology.get();
-  } else if (m_config->get_boolean("hydrology.surface_input_from_runoff")) {
+  } else if (m_config->get_flag("hydrology.surface_input_from_runoff")) {
     // convert [kg m-2] to [kg m-2 s-1]
     IceModelVec2S &surface_input_rate = m_work2d[1];
     surface_input_rate.copy_from(m_surface->runoff());
