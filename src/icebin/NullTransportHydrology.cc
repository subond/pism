// Copyright (C) 2012-2014, 2016 PISM Authors
//
// This file is part of PISM.
//
// PISM is free software; you can redistribute it and/or modify it under the
// terms of the GNU General Public License as published by the Free Software
// Foundation; either version 3 of the License, or (at your option) any later
// version.
//
// PISM is distributed in the hope that it will be useful, but WITHOUT ANY
// WARRANTY; without even the implied warranty of MERCHANTABILITY or FITNESS
// FOR A PARTICULAR PURPOSE.  See the GNU General Public License for more
// details.
//
// You should have received a copy of the GNU General Public License
// along with PISM; if not, write to the Free Software
// Foundation, Inc., 51 Franklin St, Fifth Floor, Boston, MA  02110-1301  USA

#include <base/hydrology/hydrology_diagnostics.hh>
#include <base/util/IceModelVec2CellType.hh>
#include <base/util/Mask.hh>
#include <base/util/PISMVars.hh>
#include <base/util/error_handling.hh>
#include <icebin/NullTransportHydrology.hh>

using namespace pism;

namespace pism {
namespace icebin {


NullTransportHydrology::NullTransportHydrology(pism::IceGrid::ConstPtr g) : pism::hydrology::NullTransport(g) {

  printf("BEGIN NullTransportHydrology::NullTransportHydrology()\n");

  // *all* PISMHydrology classes have layer of water stored in till
  basal_runoff_sum.create(m_grid, "basal_runoff", WITHOUT_GHOSTS);
  basal_runoff_sum.set_attrs("excess water", "Effective thickness of subglacial water expelled from till "
                                             "(thickness of water, not ice)",
                             "m s-1", "");

  printf("END NullTransportHydrology::NullTransportHydrology()\n");
}


//! Update the till water thickness by simply integrating the melt input.
/*!
Does an explicit (Euler) step of the integration
  \f[ \frac{\partial W_{til}}{\partial t} = \frac{m}{\rho_w} - C\f]
where \f$C=\f$`hydrology_tillwat_decay_rate_null`.  Enforces bounds
\f$0 \le W_{til} \le W_{til}^{max}\f$ where the upper bound is
`hydrology_tillwat_max`.  Here \f$m/\rho_w\f$ is `total_input`.

There is no attempt to report on conservation errors because the model does
not conserve water.

There is no tranportable water thickness variable and no interaction with it.
 */
void NullTransportHydrology::update_impl(double icet, double icedt) {
  // if asked for the identical time interval as last time, then do nothing
  if ((fabs(icet - m_t) < 1e-6) && (fabs(icedt - m_dt) < 1e-6)) {
    return;
  }
  m_t  = icet;
  m_dt = icedt;

  get_input_rate(icet, icedt, m_total_input);

  const double tillwat_max = m_config->get_double("hydrology.tillwat_max"),
               C           = m_config->get_double("hydrology.tillwat_decay_rate");

  if (tillwat_max < 0.0) {
    throw RuntimeError("hydrology::NullTransport: hydrology.tillwat_max is negative.\n"
                       "This is not allowed.");
  }

  const IceModelVec2CellType &cell_type = *m_grid->variables().get_2d_cell_type("mask");

  IceModelVec::AccessList list;
  list.add(cell_type);
  list.add(m_Wtil);
  list.add(m_total_input);
  list.add(basal_runoff_sum); // ICEBIN ADDITION
  for (Points p(*m_grid); p; p.next()) {
    const int i = p.i(), j = p.j();

    if (cell_type.ocean(i, j) || cell_type.ice_free(i, j)) {
      m_Wtil(i, j) = 0.0;
    } else {
      m_Wtil(i, j) += icedt * (m_total_input(i, j) - C);
      auto Wtil0 = m_Wtil(i, j); // ICEBIN ADDITION
      m_Wtil(i, j) = std::min(std::max(0.0, m_Wtil(i, j)), tillwat_max);
      basal_runoff_sum(i, j) += Wtil0 - m_Wtil(i, j); // ICEBIN ADDITION
    }
  }
}
<<<<<<< HEAD
}
} // namespace
=======
} // end of namespace icebin
} // end of namespace pism
>>>>>>> e2b20763
<|MERGE_RESOLUTION|>--- conflicted
+++ resolved
@@ -22,8 +22,6 @@
 #include <base/util/PISMVars.hh>
 #include <base/util/error_handling.hh>
 #include <icebin/NullTransportHydrology.hh>
-
-using namespace pism;
 
 namespace pism {
 namespace icebin {
@@ -94,10 +92,5 @@
     }
   }
 }
-<<<<<<< HEAD
-}
-} // namespace
-=======
 } // end of namespace icebin
-} // end of namespace pism
->>>>>>> e2b20763
+} // end of namespace pism